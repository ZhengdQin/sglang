--- conflicted
+++ resolved
@@ -58,8 +58,6 @@
 if _is_npu:
     import torch_npu
 
-<<<<<<< HEAD
-=======
 
 class TopKOutput(NamedTuple):
     topk_weights: torch.Tensor
@@ -219,7 +217,6 @@
                 expert_location_dispatch_info=expert_location_dispatch_info,
             )
 
->>>>>>> 3f5db0f7
 
 def fused_topk_torch_native(
     hidden_states: torch.Tensor,
@@ -645,12 +642,8 @@
     num_token_non_padded: Optional[torch.Tensor] = None,
     expert_location_dispatch_info: Optional[ExpertLocationDispatchInfo] = None,
     n_routed_experts: Optional[int] = None,
-<<<<<<< HEAD
-):
-=======
 ) -> TopKOutput:
 
->>>>>>> 3f5db0f7
     router_logits, correction_bias = (
         expert_location_dispatch.transform_select_experts_inputs(
             router_logits=router_logits,
