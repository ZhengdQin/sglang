import logging
from typing import Callable, List, Optional, Tuple

import torch
<<<<<<< HEAD
from torch.nn import Module
=======
>>>>>>> 3f5db0f7

from sglang.srt.custom_op import CustomOp
from sglang.srt.distributed import (
    get_tensor_model_parallel_rank,
    get_tensor_model_parallel_world_size,
)
from sglang.srt.eplb.expert_location import get_global_expert_location_metadata
from sglang.srt.layers.moe.ep_moe.kernels import (
    ep_gather,
    ep_scatter,
    gelu_and_mul_triton_kernel,
    grouped_gemm_triton,
    moe_ep_deepgemm_preprocess,
    post_reorder_triton_kernel,
    pre_reorder_triton_kernel,
    pre_reorder_triton_kernel_for_cutlass_moe,
    run_cutlass_moe_ep_preproess,
    run_moe_ep_preproess,
    silu_and_mul_masked_post_quant_fwd,
    silu_and_mul_triton_kernel,
    tma_align_input_scale,
)
from sglang.srt.layers.moe.fused_moe_triton.layer import FusedMoE
from sglang.srt.layers.moe.topk import TopKOutput
from sglang.srt.layers.quantization import deep_gemm_wrapper
from sglang.srt.layers.quantization.base_config import (
    QuantizationConfig,
    QuantizeMethodBase,
)
from sglang.srt.layers.quantization.fp8 import Fp8EPMoEMethod
from sglang.srt.layers.quantization.fp8_kernel import (
    is_fp8_fnuz,
    sglang_per_token_group_quant_fp8,
    sglang_per_token_quant_fp8,
)
<<<<<<< HEAD
from sglang.srt.layers.quantization.fp8_utils import normalize_e4m3fn_to_e4m3fnuz
=======
from sglang.srt.layers.quantization.unquant import UnquantizedEPMoEMethod
from sglang.srt.layers.quantization.w4afp8 import W4AFp8Config, W4AFp8MoEMethod
>>>>>>> 3f5db0f7
from sglang.srt.layers.quantization.w8a8_int8 import W8A8Int8MoEMethod
from sglang.srt.managers.schedule_batch import global_server_args_dict
from sglang.srt.model_executor.forward_batch_info import ForwardBatch
from sglang.srt.utils import (
    DeepEPMode,
    ceil_div,
    dispose_tensor,
    get_bool_env_var,
    is_cuda,
    is_hip,
    is_npu,
<<<<<<< HEAD
    set_weight_attrs,
=======
>>>>>>> 3f5db0f7
)

_is_hip = is_hip()
_is_npu = is_npu()
_is_fp8_fnuz = is_fp8_fnuz()
_use_aiter = get_bool_env_var("SGLANG_USE_AITER") and _is_hip
_is_npu = is_npu()
<<<<<<< HEAD

if deep_gemm_wrapper.ENABLE_JIT_DEEPGEMM and is_cuda():
    from sgl_kernel import silu_and_mul
=======
>>>>>>> 3f5db0f7

if not (_is_npu or _is_hip):
    from sgl_kernel import silu_and_mul

    from sglang.srt.layers.moe.cutlass_w4a8_moe import cutlass_w4a8_moe

if _use_aiter:
    from aiter import ActivationType, QuantType
    from aiter.fused_moe import fused_moe
    from aiter.ops.shuffle import shuffle_weight

if _is_npu:
    import torch_npu

logger = logging.getLogger(__name__)


class GroupedGemmRunner(CustomOp):
    flashinfer_gemm_warpper = None

    def __init__(
        self,
        device,
        use_flashinfer: bool = False,
        use_per_token_if_dynamic: bool = True,
    ):
        super().__init__()
        self.device = device
        self.use_flashinfer = use_flashinfer
        self.use_per_token_if_dynamic = use_per_token_if_dynamic
        if self.use_flashinfer and GroupedGemmRunner.flashinfer_gemm_warpper is None:
            GroupedGemmRunner._init_flashinfer_wrapper(device)

    @classmethod
    def _init_flashinfer_wrapper(cls, device):
        from flashinfer import SegmentGEMMWrapper

        workspace_buffer = torch.empty(
            128 * 1024 * 1024, dtype=torch.int8, device=device
        )
        cls.flashinfer_gemm_warpper = SegmentGEMMWrapper(workspace_buffer)

    # c = a * b
    def forward_native(
        self,
        a: torch.Tensor,
        b: torch.Tensor,
        c: torch.Tensor,
        batch_size: int,
        weight_column_major: bool,
        seg_indptr: Optional[torch.Tensor] = None,
        weight_indices: Optional[torch.Tensor] = None,
        use_fp8_w8a8: bool = False,
        scale_a: torch.Tensor = None,
        scale_b: torch.Tensor = None,
        block_shape: Optional[List[int]] = None,
        c_dtype=None,
    ):
        if self.use_flashinfer:
            # TODO: flashinfer
            assert False
            assert GroupedGemmRunner.flashinfer_gemm_warpper is not None
            c = GroupedGemmRunner.flashinfer_gemm_warpper.run(
                x=a,
                weights=b,
                batch_size=batch_size,
                weight_column_major=weight_column_major,
                seg_indptr=seg_indptr,
                weight_indices=weight_indices,
            )
        else:
            assert weight_column_major == True
            c = grouped_gemm_triton(
                a,
                b,
                c,
                batch_size,
                weight_column_major,
                seg_indptr,
                weight_indices,
                use_fp8_w8a8,
                scale_a,
                scale_b,
                block_shape=block_shape,
                c_dtype=c_dtype,
                use_per_token_if_dynamic=self.use_per_token_if_dynamic,
            )
        return c

    def forward_npu(
        self,
        a: torch.Tensor,
        b: torch.Tensor,
        c: torch.Tensor,
        c_dtype: torch.dtype = None,
        scale_a: torch.Tensor = None,
        scale_b: torch.Tensor = None,
        expert_tokens=None,
        n_routed_experts_per_rank=0,
    ):
        world_size = get_tensor_model_parallel_world_size()
        if world_size > 1 and n_routed_experts_per_rank >= 1:
            mm1_mm3 = torch_npu.npu_grouped_matmul(
                [a],
                [b],
                group_list=expert_tokens,
                split_item=3,
                group_type=0,
                scale=[scale_b] if scale_b is not None else None,
                per_token_scale=[scale_a] if scale_a is not None else None,
                output_dtype=c_dtype,
                tuning_config=[0],
                group_list_type=1,
            )[0]
        else:
            mm1_mm3 = torch.matmul(a, b)
        return mm1_mm3

    forward_cuda = forward_native


class EPMoE(torch.nn.Module):
    """
    MoE Expert Parallel Impl


    """

    def __init__(
        self,
        num_experts: int,
        top_k: int,
        hidden_size: int,
        intermediate_size: int,
        layer_id: int,
        params_dtype: Optional[torch.dtype] = None,
        quant_config: Optional[QuantizationConfig] = None,
        tp_size: Optional[int] = None,
        prefix: str = "",
        activation: str = "silu",
        routed_scaling_factor: Optional[float] = None,
        use_per_token_if_dynamic: bool = True,
    ):
        super().__init__()

        if params_dtype is None:
            params_dtype = torch.get_default_dtype()

        self.tp_size = (
            tp_size if tp_size is not None else get_tensor_model_parallel_world_size()
        )
        self.tp_rank = get_tensor_model_parallel_rank()

        self.layer_id = layer_id
        self.num_experts = num_experts
        assert self.num_experts % self.tp_size == 0
        self.num_experts_per_partition, self.expert_map = self.determine_expert_map()
        self.start_expert_id = self.tp_rank * self.num_experts_per_partition
        self.end_expert_id = self.start_expert_id + self.num_experts_per_partition - 1

        self.top_k = top_k
        self.intermediate_size = intermediate_size
        self.activation = activation
        self.routed_scaling_factor = routed_scaling_factor
        self.use_per_token_if_dynamic = use_per_token_if_dynamic

        if quant_config is None:
            self.quant_method: Optional[QuantizeMethodBase] = UnquantizedEPMoEMethod()
            self.use_fp8_w8a8 = False
            self.use_block_quant = False
            self.block_shape = None
            self.activation_scheme = None
<<<<<<< HEAD
=======
            self.use_w4afp8 = False
        elif isinstance(quant_config, W4AFp8Config):
            self.quant_method: Optional[QuantizeMethodBase] = W4AFp8MoEMethod(
                quant_config
            )
            self.use_w4afp8 = True
            self.use_fp8_w8a8 = False
            self.use_block_quant = False
            self.fp8_dtype = torch.float8_e4m3fn
            self.w13_weight_scale = None
            self.w2_weight_scale = None
            self.activation_scheme = quant_config.moe_activation_scheme
>>>>>>> 3f5db0f7
        elif _is_npu:
            self.quant_method: Optional[QuantizeMethodBase] = W8A8Int8MoEMethod(
                quant_config
            )
            self.use_fp8_w8a8 = False
            self.use_block_quant = False
            self.block_shape = None
            self.activation_scheme = None
        else:
            self.quant_method: Optional[QuantizeMethodBase] = Fp8EPMoEMethod(
                quant_config
            )
            self.use_fp8_w8a8 = True
            self.use_block_quant = getattr(self.quant_method, "block_quant", False)
            self.block_shape = (
                self.quant_method.quant_config.weight_block_size
                if self.use_block_quant
                else None
            )
            self.fp8_dtype = torch.float8_e4m3fn
            self.activation_scheme = quant_config.activation_scheme
<<<<<<< HEAD
=======
            self.use_w4afp8 = False
>>>>>>> 3f5db0f7

        kwargs = {
            "layer": self,
            "hidden_size": hidden_size,
            "intermediate_size": self.intermediate_size,
            "params_dtype": params_dtype,
            "weight_loader": self.weight_loader,
        }
        if _is_npu:
            kwargs["num_experts"] = self.num_experts_per_partition
        else:
            kwargs["num_experts_per_partition"] = self.num_experts_per_partition
        self.quant_method.create_weights(**kwargs)

        self.grouped_gemm_runner = None

        self.w13_weight_fp8 = (
            self.w13_weight,
            (
                self.w13_weight_scale_inv
                if self.use_block_quant
                else self.w13_weight_scale
            ),
        )
        self.w2_weight_fp8 = (
            self.w2_weight,
            self.w2_weight_scale_inv if self.use_block_quant else self.w2_weight_scale,
        )

    # Adapted from https://github.com/vllm-project/vllm/blob/9fb52e523abf7bdaf7e60cf2971edb5a1b13dc08/vllm/model_executor/layers/fused_moe/layer.py#L544C1-L586C43
    # Modifications: use determine_expert_map as a class internal function, set 'global_num_experts' rather than '-1' for experts not assigned to the current rank.
    def determine_expert_map(self) -> Tuple[int, Optional[torch.Tensor]]:
        """
        Calculates how many experts should be assigned to each rank for EP and
        creates a mapping from global to local expert index. Experts are
        distributed evenly across ranks. Any remaining are assigned to the
        last rank.

        Returns:
            Tuple[int, Optional[torch.Tensor]]: A tuple containing:
                - local_num_experts (int): The number of experts assigned
                    to the current rank.
                - expert_map (Optional[torch.Tensor]): A tensor of shape
                    (global_num_experts,) mapping from global to local index.
                    Contains global_num_experts for experts not assigned to the current rank.
                    Returns None if ep_size is 1.
        """
        ep_size = self.tp_size
        ep_rank = self.tp_rank
        global_num_experts = self.num_experts

        assert ep_size > 0
        if ep_size == 1:
            return (global_num_experts, None)

        local_num_experts = global_num_experts // ep_size

        expert_map = torch.full(
            (global_num_experts,), self.num_experts, dtype=torch.int32
        )
        if ep_rank < (ep_size - 1):
            expert_map[
                ep_rank * local_num_experts : (ep_rank + 1) * local_num_experts
            ] = torch.arange(0, local_num_experts, dtype=torch.int32)
        else:
            local_num_experts = global_num_experts - ep_rank * local_num_experts

            expert_map[-local_num_experts:] = torch.arange(
                0, local_num_experts, dtype=torch.int32
            )
        return (local_num_experts, expert_map)

    def forward(self, hidden_states: torch.Tensor, topk_output: TopKOutput):
        if deep_gemm_wrapper.ENABLE_JIT_DEEPGEMM and self.use_fp8_w8a8:
            return self.forward_deepgemm(hidden_states, topk_output)
        else:
            return self.forward_normal(hidden_states, topk_output)

    def forward_deepgemm(
        self,
        hidden_states: torch.Tensor,
        topk_output: TopKOutput,
    ):
        assert self.quant_method is not None
        assert self.activation == "silu"
        hidden_states_shape = hidden_states.shape
        hidden_states_dtype = hidden_states.dtype
        hidden_states_device = hidden_states.device

        topk_weights, topk_ids, _ = topk_output

        if not self.use_block_quant:
            # Convert per-tensor quant to per-block quant by repeating scales for forward_deepgemm
            scale_block_size = 128
            w13_weight_scale_n = 2 * (
                (self.intermediate_size + scale_block_size - 1) // scale_block_size
            )
            w13_weight_scale_k = (
                hidden_states_shape[-1] + scale_block_size - 1
            ) // scale_block_size
            w13_weight_scale = (
                self.w13_weight_scale.unsqueeze(1)
                .repeat_interleave(w13_weight_scale_n, dim=1)
                .unsqueeze(2)
                .repeat_interleave(w13_weight_scale_k, dim=2)
            )
            self.w13_weight_fp8 = (
                self.w13_weight,
                w13_weight_scale,
            )
            w2_weight_scale_n = (
                hidden_states_shape[-1] + scale_block_size - 1
            ) // scale_block_size
            w2_weight_scale_k = (
                self.intermediate_size + scale_block_size - 1
            ) // scale_block_size
            w2_weight_scale = (
                self.w2_weight_scale.unsqueeze(1)
                .repeat_interleave(w2_weight_scale_n, dim=1)
                .unsqueeze(2)
                .repeat_interleave(w2_weight_scale_k, dim=2)
            )
            self.w2_weight_fp8 = (
                self.w2_weight,
                w2_weight_scale,
            )

        # PreReorder
        m_max, masked_m, expected_m, src2dst, gateup_input, gateup_input_scale = (
            moe_ep_deepgemm_preprocess(
                topk_ids,
                self.num_experts,
                hidden_states,
                self.top_k,
                self.start_expert_id,
                self.end_expert_id,
                self.block_shape,
            )
        )

        dispose_tensor(hidden_states)

        # GroupGemm-0
        gateup_input_fp8 = (
            gateup_input,
            deep_gemm_wrapper.get_col_major_tma_aligned_tensor(gateup_input_scale),
        )
        num_groups, m, k = gateup_input_fp8[0].size()
        n = self.w13_weight.size(1)
        gateup_output = torch.empty(
            (num_groups, m, n), device=hidden_states_device, dtype=torch.bfloat16
        )
        deep_gemm_wrapper.grouped_gemm_nt_f8f8bf16_masked(
            gateup_input_fp8, self.w13_weight_fp8, gateup_output, masked_m, expected_m
        )
        del gateup_input
        del gateup_input_fp8

        # Act
        down_input = torch.empty(
            (
                gateup_output.shape[0],
                gateup_output.shape[1],
                gateup_output.shape[2] // 2,
            ),
            device=hidden_states_device,
            dtype=self.fp8_dtype,
        )
        scale_block_size = 128
        down_input_scale = torch.empty(
            (
                gateup_output.shape[0],
                gateup_output.shape[1],
                gateup_output.shape[2] // 2 // scale_block_size,
            ),
            device=hidden_states_device,
            dtype=torch.float32,
        )
        silu_and_mul_masked_post_quant_fwd(
            gateup_output,
            down_input,
            down_input_scale,
            scale_block_size,
            masked_m,
        )
        del gateup_output

        # GroupGemm-1
        n = self.w2_weight.size(1)
        down_input_fp8 = (
            down_input,
            deep_gemm_wrapper.get_col_major_tma_aligned_tensor(down_input_scale),
        )
        down_output = torch.empty(
            (num_groups, m, n), device=hidden_states_device, dtype=torch.bfloat16
        )
        deep_gemm_wrapper.grouped_gemm_nt_f8f8bf16_masked(
            down_input_fp8, self.w2_weight_fp8, down_output, masked_m, expected_m
        )
        del down_input
        del down_input_fp8

        # PostReorder
        output = torch.empty(
            hidden_states_shape, dtype=hidden_states_dtype, device=hidden_states_device
        )
        post_reorder_triton_kernel[(hidden_states_shape[0],)](
            down_output,
            output,
            src2dst,
            topk_ids,
            topk_weights,
            self.start_expert_id,
            self.end_expert_id,
            self.top_k,
            hidden_states_shape[1],
            m_max * self.start_expert_id,
            BLOCK_SIZE=512,
        )
        return output

    def forward_normal(self, hidden_states: torch.Tensor, topk_output: TopKOutput):
        assert self.quant_method is not None
        topk_weights, topk_ids, _ = topk_output

        hidden_states_shape = hidden_states.shape
        hidden_states_dtype = hidden_states.dtype
        hidden_states_device = hidden_states.device
        if self.grouped_gemm_runner is None:
            self.grouped_gemm_runner = GroupedGemmRunner(
                hidden_states.device,
                use_flashinfer=False,  # TODO: use flashinfer
                use_per_token_if_dynamic=self.use_per_token_if_dynamic,
            )

        if self.use_w4afp8:
            local_topk_ids = topk_ids
            if self.expert_map is not None:
                "Translate info from expert_map to topk_ids"
                local_topk_ids = torch.where(
                    self.expert_map[topk_ids] != self.num_experts,
                    self.expert_map[topk_ids],
                    self.num_experts,
                )

            output = cutlass_w4a8_moe(
                self.start_expert_id,
                self.end_expert_id,
                self.num_experts,
                hidden_states,
                self.w13_weight,
                self.w2_weight,
                self.w13_weight_scale_inv,
                self.w2_weight_scale_inv,
                topk_weights,
                topk_ids,
                local_topk_ids,
                self.quant_method.a_strides1,
                self.quant_method.b_strides1,
                self.quant_method.c_strides1,
                self.quant_method.a_strides2,
                self.quant_method.b_strides2,
                self.quant_method.c_strides2,
                self.quant_method.s_strides13,
                self.quant_method.s_strides2,
                self.quant_method.expert_offsets,
                self.quant_method.problem_sizes1,
                self.quant_method.problem_sizes2,
                self.w13_input_scale,
                self.w2_input_scale,
            )
            return output

        if self.grouped_gemm_runner is None:
            self.grouped_gemm_runner = GroupedGemmRunner(
                hidden_states.device,
                use_flashinfer=False,  # TODO: use flashinfer
                use_per_token_if_dynamic=self.use_per_token_if_dynamic,
            )

        reorder_topk_ids, src2dst, seg_indptr = run_moe_ep_preproess(
            topk_ids, self.num_experts
        )

        gateup_input = torch.empty(
            (int(hidden_states.shape[0] * self.top_k), hidden_states.shape[1]),
            device=hidden_states.device,
            dtype=(
                self.fp8_dtype
                if ((self.use_fp8_w8a8 or self.use_w4afp8) and not self.use_block_quant)
                else hidden_states.dtype
            ),
        )
        if self.activation_scheme == "dynamic" and not self.use_block_quant:
            if self.use_per_token_if_dynamic:
                max_value = torch.max(hidden_states, dim=1).values.to(torch.float32)
                self.w13_input_scale = max_value / torch.finfo(self.fp8_dtype).max
            else:
                max_value = (
                    torch.max(hidden_states)
                    .repeat(self.num_experts_per_partition)
                    .to(torch.float32)
                )
                self.w13_input_scale = max_value / torch.finfo(self.fp8_dtype).max

        # PreReorder
        pre_reorder_triton_kernel[(hidden_states.shape[0],)](
            hidden_states,
            gateup_input,
            src2dst,
            topk_ids,
            self.w13_input_scale,
            self.start_expert_id,
            self.end_expert_id,
            self.top_k,
            hidden_states.shape[1],
            BLOCK_SIZE=512,
            use_per_token_if_dynamic=self.use_per_token_if_dynamic,
        )
        dispose_tensor(hidden_states)

        if (
            self.activation_scheme == "dynamic"
            and not self.use_block_quant
            and self.use_per_token_if_dynamic
        ):
            scale = torch.empty(
                hidden_states_shape[0] * self.top_k,
                device=hidden_states_device,
                dtype=torch.float32,
            )
            scale[src2dst] = (
                self.w13_input_scale.unsqueeze(1)
                .expand(hidden_states_shape[0], self.top_k)
                .reshape(-1)
            )
            self.w13_input_scale = scale

        seg_indptr_cur_rank = seg_indptr[self.start_expert_id : self.end_expert_id + 2]
        weight_indices_cur_rank = torch.arange(
            0,
            self.num_experts_per_partition,
            device=hidden_states_device,
            dtype=torch.int64,
        )
        # GroupGemm-0
        gateup_output = self.grouped_gemm_runner(
            a=gateup_input,
            b=self.w13_weight,
            c=None,
            c_dtype=hidden_states_dtype,
            batch_size=self.num_experts_per_partition,
            weight_column_major=True,
            seg_indptr=seg_indptr_cur_rank,
            weight_indices=weight_indices_cur_rank,
            use_fp8_w8a8=self.use_fp8_w8a8,
            scale_a=self.w13_input_scale,
            scale_b=(
                self.w13_weight_scale_inv
                if self.use_block_quant
                else self.w13_weight_scale
            ),
            block_shape=self.block_shape,
        )
        del gateup_input

        # Act
        if self.activation_scheme == "dynamic" and not self.use_block_quant:
            self.w2_input_scale = None
            down_input = torch.empty(
                gateup_output.shape[0],
                gateup_output.shape[1] // 2,
                device=gateup_output.device,
                dtype=hidden_states_dtype,
            )
        else:
            down_input = torch.empty(
                gateup_output.shape[0],
                gateup_output.shape[1] // 2,
                device=gateup_output.device,
                dtype=(
                    self.fp8_dtype
                    if (self.use_fp8_w8a8 and not self.use_block_quant)
                    else hidden_states_dtype
                ),
            )

        if self.activation == "silu":
            silu_and_mul_triton_kernel[(gateup_output.shape[0],)](
                gateup_output,
                down_input,
                gateup_output.shape[1],
                reorder_topk_ids,
                self.w2_input_scale,
                self.start_expert_id,
                self.end_expert_id,
                BLOCK_SIZE=512,
            )
        elif self.activation == "gelu":
            gelu_and_mul_triton_kernel[(gateup_output.shape[0],)](
                gateup_output,
                down_input,
                gateup_output.shape[1],
                reorder_topk_ids,
                self.w2_input_scale,
                self.start_expert_id,
                self.end_expert_id,
                BLOCK_SIZE=512,
            )
        else:
            raise ValueError(f"Unsupported activation: {self.activation=}")
        del gateup_output

        if self.activation_scheme == "dynamic" and not self.use_block_quant:
            if self.use_per_token_if_dynamic:
                down_input, self.w2_input_scale = sglang_per_token_quant_fp8(down_input)
            else:
                self.w2_input_scale = torch.ones(
                    self.num_experts_per_partition,
                    dtype=torch.float32,
                    device=hidden_states_device,
                )

        # GroupGemm-1
        down_output = torch.empty(
            down_input.shape[0],
            self.w2_weight.shape[1],
            device=hidden_states_device,
            dtype=hidden_states_dtype,
        )
        down_output = self.grouped_gemm_runner(
            a=down_input,
            b=self.w2_weight,
            c=down_output,
            batch_size=self.num_experts_per_partition,
            weight_column_major=True,
            seg_indptr=seg_indptr_cur_rank,
            weight_indices=weight_indices_cur_rank,
            use_fp8_w8a8=self.use_fp8_w8a8,
            scale_a=self.w2_input_scale,
            scale_b=(
                self.w2_weight_scale_inv
                if self.use_block_quant
                else self.w2_weight_scale
            ),
            block_shape=self.block_shape,
        )
        del down_input

        # PostReorder
        output = torch.empty(
            hidden_states_shape, dtype=hidden_states_dtype, device=hidden_states_device
        )
        post_reorder_triton_kernel[(hidden_states_shape[0],)](
            down_output,
            output,
            src2dst,
            topk_ids,
            topk_weights,
            self.start_expert_id,
            self.end_expert_id,
            self.top_k,
            hidden_states_shape[1],
            0,
            BLOCK_SIZE=512,
        )
        return output

    @classmethod
    def make_expert_params_mapping(
        cls,
        ckpt_gate_proj_name: str,
        ckpt_down_proj_name: str,
        ckpt_up_proj_name: str,
        num_experts: int,
    ) -> List[Tuple[str, str, int, str]]:
        return [
            # (param_name, weight_name, expert_id, shard_id)
            (
                (
                    "experts.w13_"
                    if weight_name in [ckpt_gate_proj_name, ckpt_up_proj_name]
                    else "experts.w2_"
                ),
                f"experts.{expert_id}.{weight_name}.",
                expert_id,
                shard_id,
            )
            for expert_id in range(num_experts)
            for shard_id, weight_name in [
                ("w1", ckpt_gate_proj_name),
                ("w2", ckpt_down_proj_name),
                ("w3", ckpt_up_proj_name),
            ]
        ]

    @classmethod
    def make_expert_input_scale_params_mapping(
        cls,
        num_experts: int,
    ) -> List[Tuple[str, str, int, str]]:
        # (param_name, weight_name, expert_id, shard_id)
        return [
            (
                "experts.w13_" if shard_id in ["w1", "w3"] else "experts.w2_",
                f"experts.{expert_id}.{shard_id}.",
                expert_id,
                shard_id,
            )
            for expert_id in range(num_experts)
            for shard_id in ["w1", "w2", "w3"]
        ]

    def weight_loader(
        self,
        param: torch.nn.Parameter,
        loaded_weight: torch.Tensor,
        weight_name: str,
        shard_id: str,
        expert_id: int,
    ) -> None:
        physical_expert_ids = (
            get_global_expert_location_metadata().logical_to_all_physical(
                self.layer_id, expert_id
            )
        )
        for physical_expert_id in physical_expert_ids:
            self._weight_loader_physical(
                param=param,
                loaded_weight=loaded_weight,
                weight_name=weight_name,
                shard_id=shard_id,
                expert_id=physical_expert_id,
            )

    def _weight_loader_physical(
        self,
        param: torch.nn.Parameter,
        loaded_weight: torch.Tensor,
        weight_name: str,
        shard_id: str,
        expert_id: int,
    ) -> None:
        if expert_id < self.start_expert_id or expert_id > self.end_expert_id:
            return
        expert_id = expert_id - self.start_expert_id

        if shard_id not in ("w1", "w2", "w3"):
            raise ValueError(
                f"shard_id must be ['w1','w2','w3'] but " f"got {shard_id}."
            )

        # Special case for fp8 scales.
        if "scale" in weight_name and not _is_npu:
            self._load_fp8_scale(
                param.data,
                loaded_weight,
                weight_name,
                shard_id,
                expert_id,
            )
            return

        if shard_id == "w2":
            param.data[expert_id] = loaded_weight
        elif shard_id == "w1":
            param.data[expert_id][: self.intermediate_size, :] = loaded_weight
        elif shard_id == "w3":
            param.data[expert_id][self.intermediate_size :, :] = loaded_weight
        else:
            raise ValueError(f"Expected shard_id w1,w2 or w3 but got {shard_id}")

    def _load_fp8_scale(
        self,
        param: torch.nn.Parameter,
        loaded_weight: torch.Tensor,
        weight_name: str,
        shard_id: str,
        expert_id: int,
    ) -> None:
        param_data = param.data

        # Input scales can be loaded directly and should be equal.
        if "input_scale" in weight_name:
            if self.use_w4afp8:
                if shard_id == "w1":
                    param_data[expert_id][0] = loaded_weight
                elif shard_id == "w3":
                    param_data[expert_id][1] = loaded_weight
                else:
                    param_data[expert_id] = loaded_weight
                return

            if (
                (shard_id == "w1" or shard_id == "w3")
                and param_data[expert_id] != 1
                and (param_data[expert_id] - loaded_weight).abs() > 1e-5
            ):
                raise ValueError(
                    "input_scales of w1 and w3 of a layer "
                    f"must be equal. But got {param_data[expert_id]} "
                    f"vs. {loaded_weight}"
                )
            param_data[expert_id] = loaded_weight
        # Weight scales
        elif "weight_scale" in weight_name:
            if self.use_block_quant:
                block_n, block_k = self.block_shape[0], self.block_shape[1]
                if shard_id == "w1":
                    param_data[expert_id][
                        : (self.intermediate_size + block_n - 1) // block_n, :
                    ] = loaded_weight
                elif shard_id == "w3":
                    param_data[expert_id][
                        (self.intermediate_size + block_n - 1) // block_n :, :
                    ] = loaded_weight
                else:  # w2
                    param_data[expert_id] = loaded_weight
            elif self.use_w4afp8:
                if shard_id == "w1":
                    param_data[expert_id][: self.intermediate_size, :] = loaded_weight
                elif shard_id == "w3":
                    param_data[expert_id][self.intermediate_size :, :] = loaded_weight
                else:
                    param_data[expert_id] = loaded_weight
            # If we are in merged column case (gate_up_proj)
            else:
                if shard_id in ("w1", "w3"):
                    # We have to keep the weight scales of w1 and w3 because
                    # we need to re-quantize w1/w3 weights after weight loading.
                    idx = 0 if shard_id == "w1" else 1
                    param_data[expert_id][idx] = loaded_weight

                # If we are in the row parallel case (down_proj)
                else:
                    param_data[expert_id] = loaded_weight


class DeepEPMoE(EPMoE):
    """
    MoE Expert Parallel Impl based on DeepEP (https://github.com/deepseek-ai/DeepEP/tree/main)
    """

    _has_printed = False

    def __init__(
        self,
        num_experts: int,
        top_k: int,
        hidden_size: int,
        intermediate_size: int,
        layer_id: int,
        params_dtype: Optional[torch.dtype] = None,
        quant_config: Optional[QuantizationConfig] = None,
        tp_size: Optional[int] = None,
        prefix: str = "",
        activation: str = "silu",
        routed_scaling_factor: Optional[float] = None,
        deepep_mode: DeepEPMode = DeepEPMode.auto,
    ):
        super().__init__(
            num_experts=num_experts,
            top_k=top_k,
            hidden_size=hidden_size,
            intermediate_size=intermediate_size,
            layer_id=layer_id,
            params_dtype=params_dtype,
            quant_config=quant_config,
            tp_size=tp_size,
            prefix=prefix,
            activation=activation,
            routed_scaling_factor=routed_scaling_factor,
        )
        self.deepep_mode = deepep_mode
        if deep_gemm_wrapper.ENABLE_JIT_DEEPGEMM:
            assert self.use_fp8_w8a8, (
                "DeepGEMM requires an fp8_w8a8 model; "
                "alternatively, you can disable DeepGEMM by turning off the ENABLE_JIT_DEEPGEMM environment variable."
            )

        if self.deepep_mode.enable_low_latency():
            assert (
                deep_gemm_wrapper.ENABLE_JIT_DEEPGEMM
            ), f"DeepEP {self.deepep_mode} mode requires deep_gemm"
        if _use_aiter:
            # expert_mask is of size (self.num_experts_per_partition + 1),
            # the extra 1 is for invalid rank_id (in original deepep, the invalid rank_id is -1, but aiter does not allow -1, we use a mask to make those ids invalid)
            # for instance, if we have 4 experts on this rank, we would have a expert_mask like:
            #     self.expert_mask = [1, 1, 1, 1, 0]
            # idx from 0-3 is valid and will be processed, while idx == 4 will be masked out
            self.expert_mask = torch.zeros(
                (self.num_experts_per_partition + 1),
                device=torch.cuda.current_device(),
                dtype=torch.int,
            )
            # the last one is invalid rank_id
            self.expert_mask[:-1] = 1
        else:
            self.w13_weight_fp8 = (
                self.w13_weight,
                (
                    self.w13_weight_scale_inv
                    if self.use_block_quant
                    else self.w13_weight_scale
                ),
            )
            self.w2_weight_fp8 = (
                self.w2_weight,
                (
                    self.w2_weight_scale_inv
                    if self.use_block_quant
                    else self.w2_weight_scale
                ),
            )

    def forward(
        self,
        hidden_states: torch.Tensor,
        topk_idx: torch.Tensor,
        topk_weights: torch.Tensor,
        reorder_topk_ids: torch.Tensor,
        seg_indptr: torch.Tensor,
        masked_m: torch.Tensor,
        expected_m: int,
        num_recv_tokens_per_expert: List[int],
        forward_batch: ForwardBatch,
    ):
        if _use_aiter:
            # in forward_aiter, we skip token permutation and unpermutation, which have been fused inside aiter kernel
            return self.forward_aiter(hidden_states, topk_idx, topk_weights)
        resolved_deepep_mode = self.deepep_mode.resolve(
            forward_batch.is_extend_in_batch
        )
        if resolved_deepep_mode == DeepEPMode.normal:
            if deep_gemm_wrapper.ENABLE_JIT_DEEPGEMM:
                return self.forward_deepgemm_contiguous(
                    hidden_states, topk_idx, topk_weights, num_recv_tokens_per_expert
                )
            else:
                return self.forward_normal(hidden_states, reorder_topk_ids, seg_indptr)
        elif resolved_deepep_mode == DeepEPMode.low_latency:
            return self.forward_deepgemm_masked(hidden_states, masked_m, expected_m)
        else:
            raise ValueError(f"Invalid deepep_mode: {self.deepep_mode}")

    def forward_normal(
        self,
        hidden_states: torch.Tensor,
        reorder_topk_ids: torch.Tensor,
        seg_indptr: torch.Tensor,
    ):
        hidden_states_dtype = hidden_states.dtype
        hidden_states_device = hidden_states.device

        assert self.quant_method is not None
        assert self.activation == "silu"
        if self.grouped_gemm_runner is None:
            self.grouped_gemm_runner = GroupedGemmRunner(
                hidden_states.device, use_flashinfer=False  # TODO: use flashinfer
            )

        if self.activation_scheme == "dynamic" and not self.use_block_quant:
            max_value = (
                torch.max(hidden_states)
                .repeat(self.num_experts_per_partition)
                .to(torch.float32)
            )
            self.w13_input_scale = max_value / torch.finfo(self.fp8_dtype).max
        weight_indices_cur_rank = torch.arange(
            0,
            self.num_experts_per_partition,
            device=hidden_states.device,
            dtype=torch.int64,
        )

        # GroupGemm-0
        if hidden_states.shape[0] > 0:
            gateup_output = self.grouped_gemm_runner(
                a=hidden_states,
                b=self.w13_weight,
                c=None,
                c_dtype=hidden_states.dtype,
                batch_size=self.num_experts_per_partition,
                weight_column_major=True,
                seg_indptr=seg_indptr,
                weight_indices=weight_indices_cur_rank,
                use_fp8_w8a8=self.use_fp8_w8a8,
                scale_a=self.w13_input_scale,
                scale_b=(
                    self.w13_weight_scale_inv
                    if self.use_block_quant
                    else self.w13_weight_scale
                ),
                block_shape=self.block_shape,
            )
        else:
            gateup_output = torch.empty(
                hidden_states.shape[0],
                self.w13_weight.shape[1],
                device=hidden_states.device,
                dtype=hidden_states.dtype,
            )

        # Act
        down_input = torch.empty(
            gateup_output.shape[0],
            gateup_output.shape[1] // 2,
            device=gateup_output.device,
            dtype=(
                self.fp8_dtype
                if (self.use_fp8_w8a8 and not self.use_block_quant)
                else hidden_states_dtype
            ),
        )
        if self.w2_input_scale is None and not self.use_block_quant:
            self.w2_input_scale = torch.ones(
                self.num_experts_per_partition,
                dtype=torch.float32,
                device=hidden_states_device,
            )

        if self.activation == "silu":
            silu_and_mul_triton_kernel[(gateup_output.shape[0],)](
                gateup_output,
                down_input,
                gateup_output.shape[1],
                reorder_topk_ids,
                self.w2_input_scale,
                0,
                self.num_experts_per_partition - 1,
                BLOCK_SIZE=512,
            )
        else:
            raise ValueError(f"Unsupported activation: {self.activation=}")

        del gateup_output

        # GroupGemm-1
        down_output = torch.empty(
            down_input.shape[0],
            self.w2_weight.shape[1],
            device=hidden_states_device,
            dtype=hidden_states_dtype,
        )
        if down_input.shape[0] > 0:
            down_output = self.grouped_gemm_runner(
                a=down_input,
                b=self.w2_weight,
                c=down_output,
                batch_size=self.num_experts_per_partition,
                weight_column_major=True,
                seg_indptr=seg_indptr,
                weight_indices=weight_indices_cur_rank,
                use_fp8_w8a8=self.use_fp8_w8a8,
                scale_a=self.w2_input_scale,
                scale_b=(
                    self.w2_weight_scale_inv
                    if self.use_block_quant
                    else self.w2_weight_scale
                ),
                block_shape=self.block_shape,
            )
        return down_output

    def forward_aiter(
        self,
        hidden_states: torch.Tensor,
        topk_idx: torch.Tensor,
        topk_weights: torch.Tensor,
    ):
        if hidden_states.shape[0] == 0:
            return hidden_states
        # in original deepep, idx == -1 meaning invalid and will not be processed.
        # aiter does not accept -1, we use a expert mask to make these idx invalid
        # (idx == num_experts_per_partition) meaning not used in aiter fused_moe
        topk_idx_copy = topk_idx.to(torch.int32)
        topk_idx_copy[topk_idx_copy == -1] = self.num_experts_per_partition

        return fused_moe(
            hidden_states,
            self.w13_weight,
            self.w2_weight,
            topk_weights,
            topk_idx_copy,
            w1_scale=self.w13_weight_scale_inv,
            w2_scale=self.w2_weight_scale_inv,
            quant_type=QuantType.per_128x128,
            activation=(
                ActivationType.Silu
                if self.activation == "silu"
                else ActivationType.Gelu
            ),
            expert_mask=self.expert_mask,
        )

    def forward_deepgemm_contiguous(
        self,
        hidden_states_fp8: Tuple[torch.Tensor, torch.Tensor],
        topk_idx,
        topk_weights,
        num_recv_tokens_per_expert: List[int],
    ):
        hidden_states_fp8, hidden_states_scale = hidden_states_fp8
        assert self.quant_method is not None
        assert self.activation == "silu"
        if num_recv_tokens_per_expert is None:
            return hidden_states_fp8.bfloat16()
        all_tokens = sum(num_recv_tokens_per_expert)
        if all_tokens <= 0:
            return hidden_states_fp8.bfloat16()
        M, K = hidden_states_fp8.size()
        N = self.w13_weight.size(1)
        scale_block_size = 128

        hidden_states_fp8_shape = hidden_states_fp8.shape
        hidden_states_fp8_device = hidden_states_fp8.device
        hidden_states_fp8_dtype = hidden_states_fp8.dtype

        input_tensor = [
            torch.empty(
                (all_tokens, K),
                device=hidden_states_fp8.device,
                dtype=hidden_states_fp8.dtype,
            ),
            (
                # TODO check whether need `zeros`
                torch.zeros(
                    (ceil_div(K // 128, 4), all_tokens),
                    device=hidden_states_fp8.device,
                    dtype=torch.int,
                ).transpose(0, 1)
                if deep_gemm_wrapper.DEEPGEMM_SCALE_UE8M0
                else torch.empty(
                    (all_tokens, K // 128),
                    device=hidden_states_fp8.device,
                    dtype=torch.float32,
                )
            ),
        ]
        m_indices = torch.empty(
            all_tokens, device=hidden_states_fp8.device, dtype=torch.int32
        )
        output_index = torch.empty_like(topk_idx)

        num_recv_tokens_per_expert_gpu = torch.tensor(
            num_recv_tokens_per_expert,
            dtype=torch.int32,
            pin_memory=True,
            device="cpu",
        ).cuda(non_blocking=True)
        expert_start_loc = torch.empty_like(num_recv_tokens_per_expert_gpu)

        ep_scatter(
            hidden_states_fp8,
            hidden_states_scale,
            topk_idx,
            num_recv_tokens_per_expert_gpu,
            expert_start_loc,
            input_tensor[0],
            input_tensor[1],
            m_indices,
            output_index,
            scale_ue8m0=deep_gemm_wrapper.DEEPGEMM_SCALE_UE8M0,
        )
        dispose_tensor(hidden_states_fp8)

        gateup_output = torch.empty(
            (all_tokens, N),
            device=hidden_states_fp8_device,
            dtype=torch.bfloat16,
        )
        if not deep_gemm_wrapper.DEEPGEMM_SCALE_UE8M0:
            input_tensor[1] = tma_align_input_scale(input_tensor[1])
        deep_gemm_wrapper.grouped_gemm_nt_f8f8bf16_contig(
            input_tensor, self.w13_weight_fp8, gateup_output, m_indices
        )
        del input_tensor
        down_input = torch.empty(
            (
                all_tokens,
                N // 2,
            ),
            device=gateup_output.device,
            dtype=torch.bfloat16,
        )
        silu_and_mul(gateup_output.view(-1, N), down_input)
        del gateup_output
        down_output = torch.empty(
            (all_tokens, K),
            device=hidden_states_fp8_device,
            dtype=torch.bfloat16,
        )
        down_input_fp8, down_input_scale = sglang_per_token_group_quant_fp8(
            down_input,
            scale_block_size,
            column_major_scales=deep_gemm_wrapper.DEEPGEMM_SCALE_UE8M0,
            scale_tma_aligned=deep_gemm_wrapper.DEEPGEMM_SCALE_UE8M0,
            scale_ue8m0=deep_gemm_wrapper.DEEPGEMM_SCALE_UE8M0,
        )
        del down_input
        if not deep_gemm_wrapper.DEEPGEMM_SCALE_UE8M0:
            down_input_scale = tma_align_input_scale(down_input_scale)
        deep_gemm_wrapper.grouped_gemm_nt_f8f8bf16_contig(
            (down_input_fp8, down_input_scale),
            self.w2_weight_fp8,
            down_output,
            m_indices,
        )
        del down_input_fp8, down_input_scale

        gather_out = torch.empty(
            hidden_states_fp8_shape,
            device=hidden_states_fp8_device,
            dtype=torch.bfloat16,
        )
        ep_gather(down_output, topk_idx, topk_weights, output_index, gather_out)

        return gather_out

    def forward_deepgemm_masked(
        self,
        hidden_states_fp8: Tuple[torch.Tensor, torch.Tensor],
        masked_m: torch.Tensor,
        expected_m: int,
    ):
        assert self.quant_method is not None
        assert self.activation == "silu"

        # GroupGemm-0
        num_groups, m, k = hidden_states_fp8[0].size()
        n = self.w13_weight.size(1)
        expected_m = min(expected_m, m)
        gateup_output = torch.empty(
            (num_groups, m, n), device=hidden_states_fp8[0].device, dtype=torch.bfloat16
        )
        deep_gemm_wrapper.grouped_gemm_nt_f8f8bf16_masked(
            hidden_states_fp8,
            self.w13_weight_fp8,
            gateup_output,
            masked_m,
            expected_m,
            recipe=(1, 128, 128) if deep_gemm_wrapper.DEEPGEMM_BLACKWELL else None,
        )
        dispose_tensor(hidden_states_fp8[0])

        # Act
        down_input = torch.empty(
            (
                gateup_output.shape[0],
                gateup_output.shape[1],
                gateup_output.shape[2] // 2,
            ),
            device=gateup_output.device,
            dtype=self.fp8_dtype,
        )
        scale_block_size = 128
        down_input_scale = torch.empty(
            (
                gateup_output.shape[0],
                gateup_output.shape[1],
                gateup_output.shape[2] // 2 // scale_block_size,
            ),
            device=gateup_output.device,
            dtype=torch.float32,
        )
        silu_and_mul_masked_post_quant_fwd(
            gateup_output,
            down_input,
            down_input_scale,
            scale_block_size,
            masked_m,
            scale_ue8m0=deep_gemm_wrapper.DEEPGEMM_SCALE_UE8M0,
        )
        del gateup_output

        # GroupGemm-1
        n = self.w2_weight.size(1)
        down_input_fp8 = (
            down_input,
            (
                down_input_scale
                if deep_gemm_wrapper.DEEPGEMM_SCALE_UE8M0
                else deep_gemm_wrapper.get_col_major_tma_aligned_tensor(
                    down_input_scale
                )
            ),
        )
        down_output = torch.empty(
            (num_groups, m, n), device=down_input.device, dtype=torch.bfloat16
        )
        deep_gemm_wrapper.grouped_gemm_nt_f8f8bf16_masked(
            down_input_fp8,
            self.w2_weight_fp8,
            down_output,
            masked_m,
            expected_m,
            recipe=(1, 128, 128) if deep_gemm_wrapper.DEEPGEMM_BLACKWELL else None,
        )

        return down_output


class NpuDeepEPMoE(DeepEPMoE):
    def __init__(
        self,
        num_experts: int,
        top_k: int,
        hidden_size: int,
        intermediate_size: int,
        layer_id: int,
        params_dtype: Optional[torch.dtype] = None,
<<<<<<< HEAD
        renormalize: bool = True,
=======
>>>>>>> 3f5db0f7
        use_grouped_topk: bool = False,
        num_expert_group: Optional[int] = None,
        num_fused_shared_experts: int = 0,
        topk_group: Optional[int] = None,
        quant_config: Optional[QuantizationConfig] = None,
        tp_size: Optional[int] = None,
        prefix: str = "",
        correction_bias: Optional[torch.Tensor] = None,
        custom_routing_function: Optional[Callable] = None,
        activation: str = "silu",
        routed_scaling_factor: Optional[float] = None,
        deepep_mode: DeepEPMode = DeepEPMode.normal,
    ):
        super().__init__(
            num_experts=num_experts,
            top_k=top_k,
            hidden_size=hidden_size,
            intermediate_size=intermediate_size,
            layer_id=layer_id,
            params_dtype=params_dtype,
<<<<<<< HEAD
            renormalize=renormalize,
            use_grouped_topk=use_grouped_topk,
            num_expert_group=num_expert_group,
            num_fused_shared_experts=num_fused_shared_experts,
            topk_group=topk_group,
            quant_config=quant_config,
            tp_size=tp_size,
            prefix=prefix,
            correction_bias=correction_bias,
            custom_routing_function=custom_routing_function,
=======
            quant_config=quant_config,
            tp_size=tp_size,
            prefix=prefix,
>>>>>>> 3f5db0f7
            activation=activation,
            routed_scaling_factor=routed_scaling_factor,
            deepep_mode=deepep_mode,
        )
        n_routed_experts = num_experts - num_fused_shared_experts
        self.n_routed_experts_per_rank = n_routed_experts // self.tp_size

        self.grouped_gemm_runner = GroupedGemmRunner(
            "npu",
            use_flashinfer=False,
        )

        self.quant_scale = torch.nn.Parameter(
            torch.ones(
                size=(self.n_routed_experts_per_rank, self.w2_weight.size(-1)),
                dtype=torch.float,
            )
        )  # smooth scale, now dpsk use smooth_scale == 1

        assert self.quant_method is not None

    def forward(
        self,
        hidden_states: torch.Tensor,
        expert_tokens=None,
        dynamic_scale=None,
        **kwargs,
    ):
        hidden_size = hidden_states.size(-1)

        if dynamic_scale is not None and dynamic_scale.dim() > 1:
            dynamic_scale = dynamic_scale.reshape(-1)
            hidden_states = hidden_states.view(-1, hidden_size)

        # GroupGemm-0
        gateup_output = self.grouped_gemm_runner(
            a=hidden_states,
            b=self.w13_weight,
            c=None,
            c_dtype=torch.int32,
            scale_a=None,
            scale_b=None,
            n_routed_experts_per_rank=self.n_routed_experts_per_rank,
            expert_tokens=expert_tokens,
        )

        if self.activation == "silu":
            down_input, dynamic_scale = torch_npu.npu_dequant_swiglu_quant(
                gateup_output,
                weight_scale=self.w13_weight_scale.squeeze(-1),
                activation_scale=dynamic_scale,
                quant_scale=self.quant_scale,
                group_index=expert_tokens,
                activate_left=True,
                quant_mode=1,
            )
        else:
            raise ValueError(f"Unsupported activation: {self.activation=}")

        del gateup_output

        if dynamic_scale is not None and dynamic_scale.dim() > 1:
            inter_size = down_input.size(-1)
            dynamic_scale = dynamic_scale.reshape(-1)
            down_input = down_input.view(-1, inter_size)

        # GroupGemm-1
        down_output = self.grouped_gemm_runner(
            a=down_input,
            b=self.w2_weight,
            c=None,
            c_dtype=torch.bfloat16,
            scale_a=dynamic_scale,
            scale_b=self.w2_weight_scale.squeeze(-1).to(torch.bfloat16),
            n_routed_experts_per_rank=self.n_routed_experts_per_rank,
            expert_tokens=expert_tokens,
        )
        return down_output


def get_moe_impl_class():
    if global_server_args_dict["enable_deepep_moe"]:
        if _is_npu:
            return NpuDeepEPMoE
        return DeepEPMoE
    if global_server_args_dict["enable_flashinfer_moe"]:
        # Must come before EPMoE because FusedMoE also supports enable_ep_moe
        return FusedMoE
    if global_server_args_dict["enable_ep_moe"]:
        return EPMoE
    return FusedMoE<|MERGE_RESOLUTION|>--- conflicted
+++ resolved
@@ -2,10 +2,6 @@
 from typing import Callable, List, Optional, Tuple
 
 import torch
-<<<<<<< HEAD
-from torch.nn import Module
-=======
->>>>>>> 3f5db0f7
 
 from sglang.srt.custom_op import CustomOp
 from sglang.srt.distributed import (
@@ -41,12 +37,8 @@
     sglang_per_token_group_quant_fp8,
     sglang_per_token_quant_fp8,
 )
-<<<<<<< HEAD
-from sglang.srt.layers.quantization.fp8_utils import normalize_e4m3fn_to_e4m3fnuz
-=======
 from sglang.srt.layers.quantization.unquant import UnquantizedEPMoEMethod
 from sglang.srt.layers.quantization.w4afp8 import W4AFp8Config, W4AFp8MoEMethod
->>>>>>> 3f5db0f7
 from sglang.srt.layers.quantization.w8a8_int8 import W8A8Int8MoEMethod
 from sglang.srt.managers.schedule_batch import global_server_args_dict
 from sglang.srt.model_executor.forward_batch_info import ForwardBatch
@@ -58,10 +50,6 @@
     is_cuda,
     is_hip,
     is_npu,
-<<<<<<< HEAD
-    set_weight_attrs,
-=======
->>>>>>> 3f5db0f7
 )
 
 _is_hip = is_hip()
@@ -69,12 +57,6 @@
 _is_fp8_fnuz = is_fp8_fnuz()
 _use_aiter = get_bool_env_var("SGLANG_USE_AITER") and _is_hip
 _is_npu = is_npu()
-<<<<<<< HEAD
-
-if deep_gemm_wrapper.ENABLE_JIT_DEEPGEMM and is_cuda():
-    from sgl_kernel import silu_and_mul
-=======
->>>>>>> 3f5db0f7
 
 if not (_is_npu or _is_hip):
     from sgl_kernel import silu_and_mul
@@ -247,8 +229,6 @@
             self.use_block_quant = False
             self.block_shape = None
             self.activation_scheme = None
-<<<<<<< HEAD
-=======
             self.use_w4afp8 = False
         elif isinstance(quant_config, W4AFp8Config):
             self.quant_method: Optional[QuantizeMethodBase] = W4AFp8MoEMethod(
@@ -261,7 +241,6 @@
             self.w13_weight_scale = None
             self.w2_weight_scale = None
             self.activation_scheme = quant_config.moe_activation_scheme
->>>>>>> 3f5db0f7
         elif _is_npu:
             self.quant_method: Optional[QuantizeMethodBase] = W8A8Int8MoEMethod(
                 quant_config
@@ -283,10 +262,7 @@
             )
             self.fp8_dtype = torch.float8_e4m3fn
             self.activation_scheme = quant_config.activation_scheme
-<<<<<<< HEAD
-=======
             self.use_w4afp8 = False
->>>>>>> 3f5db0f7
 
         kwargs = {
             "layer": self,
@@ -1398,10 +1374,6 @@
         intermediate_size: int,
         layer_id: int,
         params_dtype: Optional[torch.dtype] = None,
-<<<<<<< HEAD
-        renormalize: bool = True,
-=======
->>>>>>> 3f5db0f7
         use_grouped_topk: bool = False,
         num_expert_group: Optional[int] = None,
         num_fused_shared_experts: int = 0,
@@ -1422,22 +1394,9 @@
             intermediate_size=intermediate_size,
             layer_id=layer_id,
             params_dtype=params_dtype,
-<<<<<<< HEAD
-            renormalize=renormalize,
-            use_grouped_topk=use_grouped_topk,
-            num_expert_group=num_expert_group,
-            num_fused_shared_experts=num_fused_shared_experts,
-            topk_group=topk_group,
             quant_config=quant_config,
             tp_size=tp_size,
             prefix=prefix,
-            correction_bias=correction_bias,
-            custom_routing_function=custom_routing_function,
-=======
-            quant_config=quant_config,
-            tp_size=tp_size,
-            prefix=prefix,
->>>>>>> 3f5db0f7
             activation=activation,
             routed_scaling_factor=routed_scaling_factor,
             deepep_mode=deepep_mode,
