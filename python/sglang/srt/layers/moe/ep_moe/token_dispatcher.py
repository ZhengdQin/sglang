--- conflicted
+++ resolved
@@ -805,19 +805,11 @@
         hidden_states: torch.Tensor,
         topk_idx: torch.Tensor,
         topk_weights: torch.Tensor,
-<<<<<<< HEAD
-        forward_mode: ForwardMode,
-    ) -> Tuple:
-        hidden_states = hidden_states.view(-1, hidden_states.shape[-1])
-        topk_ids = topk_idx.to(torch.int)
-        if forward_mode.is_extend():
-=======
         forward_batch: ForwardBatch,
     ) -> Tuple:
         hidden_states = hidden_states.view(-1, hidden_states.shape[-1])
         topk_ids = topk_idx.to(torch.int)
         if forward_batch.is_extend_in_batch:
->>>>>>> 3f5db0f7
             return self.dispatch_prefill(hidden_states, topk_ids)
         else:
             return self.dispatch_decode(hidden_states, topk_ids)
@@ -842,11 +834,7 @@
         dist.all_to_all_single(
             tokens_per_expert_group, tokens_per_expert, group=self.group
         )
-<<<<<<< HEAD
-        # combine tensors, do reduceSum and D2H together
-=======
         # combine tensors, do reduceSum and D2H to gather
->>>>>>> 3f5db0f7
         combine_tokens = torch.stack(
             [tokens_per_expert_group, tokens_per_expert], dim=0
         )
@@ -932,11 +920,7 @@
         hidden_states: torch.Tensor,
         topk_idx: torch.Tensor,
         topk_weights: torch.Tensor,
-<<<<<<< HEAD
-        forward_mode: ForwardMode,
-=======
         forward_batch: ForwardBatch,
->>>>>>> 3f5db0f7
         topk_ids: torch.Tensor,
         shared_output: torch.Tensor,
         ep_send_counts,
@@ -944,11 +928,7 @@
         expanded_x,
         expanded_row_idx,
     ) -> Tuple:
-<<<<<<< HEAD
-        if forward_mode.is_extend():
-=======
         if forward_batch.is_extend_in_batch:
->>>>>>> 3f5db0f7
             input_splits = ep_send_counts
             output_splits = tp_send_counts
             return self.combine_prefill(
