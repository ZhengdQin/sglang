--- conflicted
+++ resolved
@@ -20,10 +20,6 @@
     per_tensor_dequantize,
     replace_parameter,
 )
-<<<<<<< HEAD
-from sglang.srt.layers.quantization.w8a8_int8 import W8A8Int8MoEMethod
-from sglang.srt.utils import is_cpu, is_cuda, is_npu, set_weight_attrs
-=======
 from sglang.srt.utils import is_cpu, is_cuda, is_hip, is_npu, set_weight_attrs
 
 if TYPE_CHECKING:
@@ -32,7 +28,6 @@
         CompressedTensorsConfig,
     )
 from sglang.srt.layers.quantization.w8a8_int8 import W8A8Int8MoEMethod
->>>>>>> 3f5db0f7
 
 _is_cuda = is_cuda()
 _is_npu = is_npu()
