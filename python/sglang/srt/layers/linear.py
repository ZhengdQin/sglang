--- conflicted
+++ resolved
@@ -26,19 +26,6 @@
     RowvLLMParameter,
     _ColumnvLLMParameter,
 )
-<<<<<<< HEAD
-from sglang.srt.layers.quantization.base_config import (
-    QuantizationConfig,
-    QuantizeMethodBase,
-)
-from sglang.srt.utils import (
-    _process_weight_after_loading,
-    cpu_has_amx_support,
-    is_cpu,
-    is_npu,
-    set_weight_attrs,
-)
-=======
 from sglang.srt.layers.quantization.unquant import UnquantizedLinearMethod
 from sglang.srt.utils import is_cpu, is_npu, set_weight_attrs
 
@@ -47,13 +34,6 @@
         QuantizationConfig,
         QuantizeMethodBase,
     )
->>>>>>> 3f5db0f7
-
-_is_npu = is_npu()
-if _is_npu:
-    import torch_npu
-
-    torch.npu.config.allow_internal_format = True
 
 logger = logging.getLogger(__name__)
 
@@ -126,108 +106,6 @@
     return param[shard_id], loaded_weight
 
 
-<<<<<<< HEAD
-class LinearMethodBase(QuantizeMethodBase):
-    """Base class for different (maybe quantized) linear methods."""
-
-    @abstractmethod
-    def create_weights(
-        self,
-        layer: torch.nn.Module,
-        input_size_per_partition: int,
-        output_partition_sizes: List[int],
-        input_size: int,
-        output_size: int,
-        params_dtype: torch.dtype,
-        **extra_weight_attrs,
-    ):
-        """Create weights for a linear layer.
-           The weights will be set as attributes of the layer.
-
-        Args:
-            layer: The layer that is using the LinearMethodBase factory.
-            input_size_per_partition: Size of the weight input dim on rank X.
-            output_partition_sizes: Sizes of the output dim of each logical
-                weight on rank X. E.g., output_partition_sizes for QKVLinear
-                is a list contains the width of Wq, Wk, Wv on rank X.
-            input_size: Size of the input dim of the weight across all ranks.
-            output_size: Size of the output dim of the weight across all ranks.
-            params_dtype: Datatype of the parameters.
-        """
-        raise NotImplementedError
-
-    @abstractmethod
-    def apply(
-        self,
-        layer: torch.nn.Module,
-        x: torch.Tensor,
-        bias: Optional[torch.Tensor] = None,
-    ) -> torch.Tensor:
-        """Apply the weights in layer to the input tensor.
-        Expects create_weights to have been called before on the layer."""
-        raise NotImplementedError
-
-
-class UnquantizedLinearMethod(LinearMethodBase):
-    """Linear method without quantization."""
-
-    def create_weights(
-        self,
-        layer: torch.nn.Module,
-        input_size_per_partition: int,
-        output_partition_sizes: List[int],
-        input_size: int,
-        output_size: int,
-        params_dtype: torch.dtype,
-        **extra_weight_attrs,
-    ):
-        weight = Parameter(
-            torch.empty(
-                sum(output_partition_sizes),
-                input_size_per_partition,
-                dtype=params_dtype,
-            ),
-            requires_grad=False,
-        )
-        set_weight_attrs(weight, {"input_dim": 1, "output_dim": 0})
-        layer.register_parameter("weight", weight)
-        set_weight_attrs(weight, extra_weight_attrs)
-        self.enable_weight_nz = _is_npu
-
-    def process_weights_after_loading(self, layer: torch.nn.Module) -> None:
-        if self.enable_weight_nz:
-            layer.weight.data = torch_npu.npu_format_cast(
-                layer.weight.data.transpose(-1, -2).contiguous(), 29
-            )  # 29: NZ format
-            layer.weight.input_dim = 0
-            layer.weight.output_dim = 1
-        elif _is_cpu and _is_cpu_amx_available:
-            _process_weight_after_loading(layer, ["weight"])
-
-    def apply(
-        self,
-        layer: torch.nn.Module,
-        x: torch.Tensor,
-        bias: Optional[torch.Tensor] = None,
-    ) -> torch.Tensor:
-
-        if getattr(layer, "use_intel_amx_backend", False):
-            out = torch.ops.sgl_kernel.weight_packed_linear(
-                x, layer.weight, bias, True  # is_vnni
-            )
-        elif _is_npu and self.enable_weight_nz:
-            origin_shape = x.size()
-            out = torch.matmul(x.view(-1, origin_shape[-1]), layer.weight.data)
-            if bias is not None:
-                out = out + bias
-            out = out.view((*origin_shape[:-1], -1))
-        else:
-            out = F.linear(x, layer.weight, bias)
-        return out
-
-
-=======
->>>>>>> 3f5db0f7
 class LinearBase(torch.nn.Module):
     """Base linear layer.
 
