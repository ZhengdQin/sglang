# Copyright 2023-2024 SGLang Team
# Licensed under the Apache License, Version 2.0 (the "License");
# you may not use this file except in compliance with the License.
# You may obtain a copy of the License at
#
#     http://www.apache.org/licenses/LICENSE-2.0
#
# Unless required by applicable law or agreed to in writing, software
# distributed under the License is distributed on an "AS IS" BASIS,
# WITHOUT WARRANTIES OR CONDITIONS OF ANY KIND, either express or implied.
# See the License for the specific language governing permissions and
# limitations under the License.
# ==============================================================================
"""The arguments of the server."""

import argparse
import dataclasses
import json
import logging
import os
import random
import tempfile
from token import OP
from typing import List, Literal, Optional, Union

from sglang.srt.hf_transformers_utils import check_gguf_file, get_config
from sglang.srt.reasoning_parser import ReasoningParser
from sglang.srt.utils import (
    LORA_TARGET_ALL_MODULES,
    SUPPORTED_LORA_TARGET_MODULES,
    configure_ipv6,
    get_device,
    get_device_memory_capacity,
    is_flashinfer_available,
    is_hip,
    is_port_available,
    is_remote_url,
    is_valid_ipv6_address,
    nullable_str,
)

logger = logging.getLogger(__name__)


@dataclasses.dataclass
class ServerArgs:
    # Model and tokenizer
    model_path: str
    tokenizer_path: Optional[str] = None
    tokenizer_mode: str = "auto"
    skip_tokenizer_init: bool = False
    load_format: str = "auto"
    model_loader_extra_config: str = "{}"
    trust_remote_code: bool = False
    context_length: Optional[int] = None
    is_embedding: bool = False
    enable_multimodal: Optional[bool] = None
    revision: Optional[str] = None
    model_impl: str = "auto"

    # HTTP server
    host: str = "127.0.0.1"
    port: int = 30000
    skip_server_warmup: bool = False
    warmups: Optional[str] = None
    nccl_port: Optional[int] = None

    # Quantization and data type
    dtype: str = "auto"
    quantization: Optional[str] = None
    quantization_param_path: Optional[str] = None
    kv_cache_dtype: str = "auto"

    # Memory and scheduling
    mem_fraction_static: Optional[float] = None
    max_running_requests: Optional[int] = None
    max_total_tokens: Optional[int] = None
    chunked_prefill_size: Optional[int] = None
    max_prefill_tokens: int = 16384
    schedule_policy: str = "fcfs"
    schedule_conservativeness: float = 1.0
    cpu_offload_gb: int = 0
    page_size: int = 1
    hybrid_kvcache_ratio: Optional[float] = None
    swa_full_tokens_ratio: float = 0.8
    disable_hybrid_swa_memory: bool = False

    # Runtime options
    device: Optional[str] = None
    tp_size: int = 1
    pp_size: int = 1
    max_micro_batch_size: Optional[int] = None
    stream_interval: int = 1
    stream_output: bool = False
    random_seed: Optional[int] = None
    constrained_json_whitespace_pattern: Optional[str] = None
    watchdog_timeout: float = 300
    dist_timeout: Optional[int] = None  # timeout for torch.distributed
    download_dir: Optional[str] = None
    base_gpu_id: int = 0
    gpu_id_step: int = 1
    sleep_on_idle: bool = False

    # Logging
    log_level: str = "info"
    log_level_http: Optional[str] = None
    log_requests: bool = False
    log_requests_level: int = 0
    crash_dump_folder: Optional[str] = None
    show_time_cost: bool = False
    enable_metrics: bool = False
    enable_metrics_for_all_schedulers: bool = False
    bucket_time_to_first_token: Optional[List[float]] = None
    bucket_inter_token_latency: Optional[List[float]] = None
    bucket_e2e_request_latency: Optional[List[float]] = None
    collect_tokens_histogram: bool = False
    decode_log_interval: int = 40
    enable_request_time_stats_logging: bool = False
    kv_events_config: Optional[str] = None

    # API related
    api_key: Optional[str] = None
    served_model_name: Optional[str] = None
    chat_template: Optional[str] = None
    completion_template: Optional[str] = None
    file_storage_path: str = "sglang_storage"
    enable_cache_report: bool = False
    reasoning_parser: Optional[str] = None
    tool_call_parser: Optional[str] = None

    # Data parallelism
    dp_size: int = 1
    load_balance_method: str = "round_robin"

    # Multi-node distributed serving
    dist_init_addr: Optional[str] = None
    nnodes: int = 1
    node_rank: int = 0

    # Model override args in JSON
    json_model_override_args: str = "{}"
    preferred_sampling_params: Optional[str] = None

    # LoRA
    enable_lora: Optional[bool] = None
    max_lora_rank: Optional[int] = None
    lora_target_modules: Optional[Union[set[str], List[str]]] = None
    lora_paths: Optional[Union[dict[str, str], List[str]]] = None
    max_loras_per_batch: int = 8
    lora_backend: str = "triton"

    # Kernel backend
    attention_backend: Optional[str] = None
    sampling_backend: Optional[str] = None
    grammar_backend: Optional[str] = None
    mm_attention_backend: Optional[str] = None

    # Speculative decoding
    speculative_algorithm: Optional[str] = None
    speculative_draft_model_path: Optional[str] = None
    speculative_num_steps: Optional[int] = None
    speculative_eagle_topk: Optional[int] = None
    speculative_num_draft_tokens: Optional[int] = None
    speculative_accept_threshold_single: float = 1.0
    speculative_accept_threshold_acc: float = 1.0
    speculative_token_map: Optional[str] = None

    # Expert parallelism
    ep_size: int = 1
    enable_ep_moe: bool = False
    enable_deepep_moe: bool = False
    enable_flashinfer_moe: bool = False
    enable_flashinfer_allreduce_fusion: bool = False
    deepep_mode: Optional[Literal["auto", "normal", "low_latency"]] = "auto"
    ep_num_redundant_experts: int = 0
    ep_dispatch_algorithm: Optional[Literal["static", "dynamic", "fake"]] = None
    init_expert_location: str = "trivial"
    enable_eplb: bool = False
    eplb_algorithm: str = "auto"
    eplb_rebalance_num_iterations: int = 1000
    eplb_rebalance_layers_per_chunk: Optional[int] = None
    expert_distribution_recorder_mode: Optional[
        Literal["stat", "stat_approx", "per_pass", "per_token"]
    ] = None
    expert_distribution_recorder_buffer_size: Optional[int] = None
    enable_expert_distribution_metrics: bool = False
    deepep_config: Optional[str] = None
    moe_dense_tp_size: Optional[int] = None

    # Hierarchical cache
    enable_hierarchical_cache: bool = False
    hicache_ratio: float = 2.0
    hicache_size: int = 0
    hicache_write_policy: str = "write_through_selective"
    hicache_io_backend: str = ""
    hicache_storage_backend: Optional[str] = None

    # Double Sparsity
    enable_double_sparsity: bool = False
    ds_channel_config_path: Optional[str] = None
    ds_heavy_channel_num: int = 32
    ds_heavy_token_num: int = 256
    ds_heavy_channel_type: str = "qk"
    ds_sparse_decode_threshold: int = 4096

    # Optimization/debug options
    disable_radix_cache: bool = False
    cuda_graph_max_bs: Optional[int] = None
    cuda_graph_bs: Optional[List[int]] = None
    disable_cuda_graph: bool = False
    disable_cuda_graph_padding: bool = False
    enable_profile_cuda_graph: bool = False
    enable_nccl_nvls: bool = False
    enable_tokenizer_batch_encode: bool = False
    disable_outlines_disk_cache: bool = False
    disable_custom_all_reduce: bool = False
    enable_mscclpp: bool = False
    disable_overlap_schedule: bool = False
    enable_mixed_chunk: bool = False
    enable_dp_attention: bool = False
    enable_dp_lm_head: bool = False
    enable_two_batch_overlap: bool = False
    enable_torch_compile: bool = False
    torch_compile_max_bs: int = 32
    torchao_config: str = ""
    enable_nan_detection: bool = False
    enable_p2p_check: bool = False
    triton_attention_reduce_in_fp32: bool = False
    triton_attention_num_kv_splits: int = 8
    num_continuous_decode_steps: int = 1
    delete_ckpt_after_loading: bool = False
    enable_memory_saver: bool = False
    allow_auto_truncate: bool = False
    enable_custom_logit_processor: bool = False
    flashinfer_mla_disable_ragged: bool = False
    disable_shared_experts_fusion: bool = False
    disable_chunked_prefix_cache: bool = False
    disable_fast_image_processor: bool = False
    enable_return_hidden_states: bool = False
    enable_triton_kernel_moe: bool = False

    # Debug tensor dumps
    debug_tensor_dump_output_folder: Optional[str] = None
    debug_tensor_dump_input_file: Optional[str] = None
    debug_tensor_dump_inject: bool = False
    debug_tensor_dump_prefill_only: bool = False

    # PD disaggregation: can be "null" (not disaggregated), "prefill" (prefill-only), or "decode" (decode-only)
    disaggregation_mode: str = "null"
    disaggregation_transfer_backend: str = "mooncake"
    disaggregation_bootstrap_port: int = 8998
    disaggregation_decode_tp: Optional[int] = None
    disaggregation_decode_dp: Optional[int] = None
    disaggregation_prefill_pp: Optional[int] = 1
    disaggregation_ib_device: Optional[str] = None
    num_reserved_decode_tokens: int = 512  # used for decode kv cache offload in PD
    pdlb_url: Optional[str] = None

    # For model weight update
    custom_weight_loader: Optional[List[str]] = None
    weight_loader_disable_mmap: bool = False

    # For PD-Multiplexing
    enable_pdmux: bool = False
    sm_group_num: int = 3

    def __post_init__(self):
        # Expert parallelism
        if self.enable_ep_moe:
            self.ep_size = self.tp_size
            logger.warning(
                f"EP MoE is enabled. The expert parallel size is adjusted to be the same as the tensor parallel size[{self.tp_size}]."
            )
        if self.enable_flashinfer_moe:
            assert (
                self.quantization == "modelopt_fp4"
            ), "modelopt_fp4 quantization is required for Flashinfer MOE"
            os.environ["TRTLLM_ENABLE_PDL"] = "1"
            self.disable_shared_experts_fusion = True
            logger.warning(
                f"Flashinfer MoE is enabled. Shared expert fusion is disabled."
            )

        # Set missing default values
        if self.tokenizer_path is None:
            self.tokenizer_path = self.model_path

        if self.device is None:
            self.device = get_device()

        if self.served_model_name is None:
            self.served_model_name = self.model_path

        if self.random_seed is None:
            self.random_seed = random.randint(0, 1 << 30)

        gpu_mem = get_device_memory_capacity(self.device)

        # Set mem fraction static
        if self.mem_fraction_static is None:
            if gpu_mem is not None:
                # GPU memory capacity = model weights + KV cache pool + activations + cuda graph buffers
                # mem_fraction_static = (model weights + KV cache pool) / GPU memory capacity.

                # We want mem_fraction_static to be as large as possible but still has enough room
                # for activations and cuda graph buffers. We use the following heuristic to
                # compute the needed size for activations and cuda graph buffers:
                # - The size of the activation depends on the chunked_prefill_size and model size.
                # - The size of cuda graph buffers depends on the cuda graph capture range and model size.
                # For GPUs with more memory, we use a larger chunked_prefill_size and
                # capture more cuda graphs, so they need to reserve more memory.
                parallel_size = self.tp_size * self.pp_size

                if gpu_mem < 20 * 1024:
                    # T4, 4080. (chunked_prefill_size 2k, cuda_graph_max_bs 8)
                    reserved_mem = (2.8 + parallel_size / 10) * 1024
                elif gpu_mem < 35 * 1024:
                    # A10, L40, 4090, 5090. (chunked_prefill_size 2k, cuda_graph_max_bs 8)
                    reserved_mem = (2.8 + parallel_size / 10) * 1024
                elif gpu_mem < 90 * 1024:
                    # H100, A100. (chunked_prefill_size 8k, cuda_graph_max_bs 160)
                    reserved_mem = (9.5 + parallel_size / 2) * 1024
                elif gpu_mem < 100 * 1024:
                    # H20. (chunked_prefill_size 8k, cuda_graph_max_bs 256)
                    reserved_mem = (12 + parallel_size / 2) * 1024
                elif gpu_mem < 160 * 1024:
                    # H200. (chunked_prefill_size 8k, cuda_graph_max_bs 256)
                    reserved_mem = (12 + parallel_size / 2) * 1024
                else:
                    # B200, MI300. (chunked_prefill_size 16k, cuda_graph_max_bs 512)
                    reserved_mem = 32 * 1024

                if self.speculative_algorithm is not None:
                    # draft model and larger cuda graph buffers
                    reserved_mem += 2 * 1024
                if self.enable_dp_attention:
                    reserved_mem += 4 * 1024

                self.mem_fraction_static = round((gpu_mem - reserved_mem) / gpu_mem, 3)
            else:
                self.mem_fraction_static = 0.88

            # Lazy init to avoid circular import
            # Multimodal models need more memory for the image processor
            from sglang.srt.configs.model_config import ModelConfig

            model_config = ModelConfig.from_server_args(self)
            if model_config.is_multimodal:
                self.adjust_mem_fraction_for_vlm(model_config)

        # Set chunked prefill size, which depends on the gpu memory capacity
        if self.chunked_prefill_size is None:
            if gpu_mem is not None:
                if gpu_mem < 35 * 1024:  # A10, L40, 4090
                    self.chunked_prefill_size = 2048
                elif gpu_mem < 160 * 1024:  # H100, H200, A100, H20
                    self.chunked_prefill_size = 8192
                else:  # B200, MI300
                    self.chunked_prefill_size = 16384
            else:
                self.chunked_prefill_size = 4096
        assert self.chunked_prefill_size % self.page_size == 0

        # Set cuda graph max batch size
        if self.cuda_graph_max_bs is None:
            # Based on detailed statistics, when serving TP1/TP2 models on lower-end GPUs with HBM<25G, you can either disable cuda graph or set `cuda_graph_max_bs` to a very small value to reduce the memory overhead of creating cuda graphs, with almost no impact on performance. However, when serving models with TP4 or TP8, we need to enable cuda graph to maintain high performance. In this case, we can set `cuda_graph_max_bs` to 80 (half of the default value 160) to reduce the memory overhead of creating cuda graphs. Looking at the logs from TP4 serving of qwen2-72b, a value of 80 is sufficient and can reduce the memory overhead of creating cuda graphs on lower-end GPUs compared to the original 160, avoiding OOM issues.
            if gpu_mem is not None and gpu_mem < 35 * 1024:
                if self.tp_size < 4:
                    self.cuda_graph_max_bs = 8
                else:
                    self.cuda_graph_max_bs = 80

<<<<<<< HEAD
        assert self.moe_dense_tp_size in {
            1,
            None,
        }, "moe_dense_tp_size only support 1 and None currently"

        if self.attention_backend == "flashmla":
            logger.warning(
                "FlashMLA only supports a page_size of 64, change page_size to 64."
            )
            self.page_size = 64

        if self.attention_backend in ["cutlass_mla", "npumla"]:
            logger.warning(
                "Cutlass MLA and NpuMLA only support a page_size of 128, change page_size to 128."
            )
            self.page_size = 128

=======
>>>>>>> 3f5db0f7
        # Set kernel backends for hpu device
        if self.device == "hpu":
            self.attention_backend = "torch_native"
            self.sampling_backend = "pytorch"

        # Set kernel backends
        if self.device == "cpu":
            if self.attention_backend is None:
                self.attention_backend = "intel_amx"
            self.sampling_backend = "pytorch"

        if self.sampling_backend is None:
            self.sampling_backend = (
                "flashinfer" if is_flashinfer_available() else "pytorch"
            )

        if self.attention_backend == "torch_native":
            logger.warning(
                "Cuda graph is disabled because of using torch native attention backend"
            )
            self.disable_cuda_graph = True

        if self.attention_backend in ["ascend", "npumla"]:
            logger.warning(
                "At this moment Ascend attention backend only supports a page_size of 128, change page_size to 128."
            )
            self.page_size = 128

        if self.attention_backend == "flashmla":
            logger.warning(
                "FlashMLA only supports a page_size of 64, change page_size to 64."
            )
            self.page_size = 64

        if self.attention_backend == "cutlass_mla":
            logger.warning(
                "Cutlass MLA only supports a page_size of 128, change page_size to 128."
            )
            self.page_size = 128

        # Choose grammar backend
        if self.grammar_backend is None:
            self.grammar_backend = "xgrammar"

        # Data parallelism attention
        if self.enable_dp_attention:
            self.schedule_conservativeness = self.schedule_conservativeness * 0.3
            assert (
                self.dp_size > 1
            ), "Please set a dp-size > 1. You can use 1 < dp-size <= tp-size "
            assert self.tp_size % self.dp_size == 0
            self.chunked_prefill_size = self.chunked_prefill_size // self.dp_size
            logger.warning(
                f"DP attention is enabled. The chunked prefill size is adjusted to {self.chunked_prefill_size} to avoid MoE kernel issues. "
            )

        if self.enable_dp_lm_head:
            assert (
                self.enable_dp_attention
            ), "Please enable dp attention when setting enable_dp_lm_head. "

        # DeepEP MoE
        if self.enable_deepep_moe:
            if self.deepep_mode == "normal":
                logger.warning("Cuda graph is disabled because deepep_mode=`normal`")
                self.disable_cuda_graph = True
            self.ep_size = self.tp_size
            logger.warning(
                f"DeepEP MoE is enabled. The expert parallel size is adjusted to be the same as the tensor parallel size[{self.tp_size}]."
            )

        if self.enable_eplb and (self.expert_distribution_recorder_mode is None):
            self.expert_distribution_recorder_mode = "stat"
            logger.info(
                "EPLB is enabled. The expert_distribution_recorder_mode is automatically set."
            )

        if (self.enable_eplb or (self.init_expert_location is not None)) and (
            self.ep_dispatch_algorithm is None
        ):
            self.ep_dispatch_algorithm = "static"
            logger.info(
                "EPLB is enabled or init_expert_location is provided. ep_dispatch_algorithm is configured."
            )

        if self.enable_expert_distribution_metrics and (
            self.expert_distribution_recorder_mode is None
        ):
            self.expert_distribution_recorder_mode = "stat"

        if self.expert_distribution_recorder_buffer_size is None:
            if (x := self.eplb_rebalance_num_iterations) is not None:
                self.expert_distribution_recorder_buffer_size = x
            elif self.expert_distribution_recorder_mode is not None:
                self.expert_distribution_recorder_buffer_size = 1000

        # Pipeline parallelism
        if self.pp_size > 1:
            self.disable_overlap_schedule = True
            logger.warning(
                "Pipeline parallelism is incompatible with overlap schedule."
            )

        # Speculative Decoding
        if self.speculative_algorithm == "NEXTN":
            # NEXTN shares the same implementation of EAGLE
            self.speculative_algorithm = "EAGLE"

        if self.speculative_algorithm in ("EAGLE", "EAGLE3"):
            if self.max_running_requests is None:
                self.max_running_requests = 48
            self.disable_overlap_schedule = True
            logger.warning(
                "Overlap scheduler is disabled because of using "
                "eagle speculative decoding."
            )
            if self.enable_mixed_chunk:
                self.enable_mixed_chunk = False
                logger.warning(
                    "Mixed chunked prefill is disabled because of using "
                    "eagle speculative decoding."
                )

            model_arch = self.get_hf_config().architectures[0]
            if model_arch == "DeepseekV3ForCausalLM":
                # Auto set draft_model_path DeepSeek-V3/R1
                if self.speculative_draft_model_path is None:
                    self.speculative_draft_model_path = self.model_path
                else:
                    logger.warning(
                        "DeepSeek MTP does not require setting speculative_draft_model_path."
                    )
            elif "Llama4" in model_arch:
                # TODO: remove this after Llama4 supports in other backends
                if self.attention_backend != "fa3":
                    self.attention_backend = "fa3"
                    logger.warning(
                        "Llama4 requires using fa3 attention backend. "
                        "Attention backend is automatically set to fa3."
                    )

            # Auto choose parameters
            if self.speculative_num_steps is None:
                assert (
                    self.speculative_eagle_topk is None
                    and self.speculative_num_draft_tokens is None
                )
                (
                    self.speculative_num_steps,
                    self.speculative_eagle_topk,
                    self.speculative_num_draft_tokens,
                ) = auto_choose_speculative_params(self)

            if (
                self.speculative_eagle_topk == 1
                and self.speculative_num_draft_tokens != self.speculative_num_steps + 1
            ):
                logger.warning(
                    "speculative_num_draft_tokens is adjusted to speculative_num_steps + 1 when speculative_eagle_topk == 1"
                )
                self.speculative_num_draft_tokens = self.speculative_num_steps + 1

            # The token generated from the verify step is counted.
            # If sepculative_num_steps >= speculative_num_draft_tokens, the additional tokens will definitely be discarded.
            # assert self.speculative_num_steps < self.speculative_num_draft_tokens

        # GGUF
        if (
            self.load_format == "auto" or self.load_format == "gguf"
        ) and check_gguf_file(self.model_path):
            self.quantization = self.load_format = "gguf"

        if is_remote_url(self.model_path):
            self.load_format = "remote"

        # AMD-specific Triton attention KV splits default number
        if is_hip():
            self.triton_attention_num_kv_splits = 16

        # PD disaggregation
        if self.disaggregation_mode == "decode":
            assert (
                self.disaggregation_decode_tp is None
            ), "Cannot set --disaggregation-decode-tp for the decode engine."
            assert (
                self.disaggregation_decode_dp is None
            ), "Cannot set --disaggregation-decode-dp for the decode engine."

            self.disable_radix_cache = True
            logger.warning("KV cache is forced as chunk cache for decode server")
        elif self.disaggregation_mode == "prefill":
            if self.disaggregation_decode_tp is None:
                self.disaggregation_decode_tp = self.tp_size
            if self.disaggregation_decode_dp is None:
                self.disaggregation_decode_dp = self.dp_size

            self.disaggregation_prefill_pp = self.pp_size
            self.validate_disagg_tp_size(self.tp_size, self.disaggregation_decode_tp)

            self.disable_cuda_graph = True
            logger.warning("Cuda graph is disabled for prefill server")

        os.environ["SGLANG_ENABLE_TORCH_COMPILE"] = (
            "1" if self.enable_torch_compile else "0"
        )
        # Set env var before grammar backends init
        os.environ["SGLANG_DISABLE_OUTLINES_DISK_CACHE"] = (
            "1" if self.disable_outlines_disk_cache else "0"
        )

        if self.custom_weight_loader is None:
            self.custom_weight_loader = []

    @staticmethod
    def add_cli_args(parser: argparse.ArgumentParser):
        # Model and tokenizer
        parser.add_argument(
            "--model-path",
            "--model",
            type=str,
            help="The path of the model weights. This can be a local folder or a Hugging Face repo ID.",
            required=True,
        )
        parser.add_argument(
            "--tokenizer-path",
            type=str,
            default=ServerArgs.tokenizer_path,
            help="The path of the tokenizer.",
        )
        parser.add_argument(
            "--tokenizer-mode",
            type=str,
            default=ServerArgs.tokenizer_mode,
            choices=["auto", "slow"],
            help="Tokenizer mode. 'auto' will use the fast "
            "tokenizer if available, and 'slow' will "
            "always use the slow tokenizer.",
        )
        parser.add_argument(
            "--skip-tokenizer-init",
            action="store_true",
            help="If set, skip init tokenizer and pass input_ids in generate request.",
        )
        parser.add_argument(
            "--load-format",
            type=str,
            default=ServerArgs.load_format,
            choices=[
                "auto",
                "pt",
                "safetensors",
                "npcache",
                "dummy",
                "sharded_state",
                "gguf",
                "bitsandbytes",
                "layered",
                "remote",
            ],
            help="The format of the model weights to load. "
            '"auto" will try to load the weights in the safetensors format '
            "and fall back to the pytorch bin format if safetensors format "
            "is not available. "
            '"pt" will load the weights in the pytorch bin format. '
            '"safetensors" will load the weights in the safetensors format. '
            '"npcache" will load the weights in pytorch format and store '
            "a numpy cache to speed up the loading. "
            '"dummy" will initialize the weights with random values, '
            "which is mainly for profiling."
            '"gguf" will load the weights in the gguf format. '
            '"bitsandbytes" will load the weights using bitsandbytes '
            "quantization."
            '"layered" loads weights layer by layer so that one can quantize a '
            "layer before loading another to make the peak memory envelope "
            "smaller.",
        )
        parser.add_argument(
            "--model-loader-extra-config",
            type=str,
            help="Extra config for model loader. "
            "This will be passed to the model loader corresponding to the chosen load_format.",
            default=ServerArgs.model_loader_extra_config,
        )
        parser.add_argument(
            "--trust-remote-code",
            action="store_true",
            help="Whether or not to allow for custom models defined on the Hub in their own modeling files.",
        )
        parser.add_argument(
            "--context-length",
            type=int,
            default=ServerArgs.context_length,
            help="The model's maximum context length. Defaults to None (will use the value from the model's config.json instead).",
        )
        parser.add_argument(
            "--is-embedding",
            action="store_true",
            help="Whether to use a CausalLM as an embedding model.",
        )
        parser.add_argument(
            "--enable-multimodal",
            default=ServerArgs.enable_multimodal,
            action="store_true",
            help="Enable the multimodal functionality for the served model. If the model being served is not multimodal, nothing will happen",
        )
        parser.add_argument(
            "--revision",
            type=str,
            default=None,
            help="The specific model version to use. It can be a branch "
            "name, a tag name, or a commit id. If unspecified, will use "
            "the default version.",
        )
        parser.add_argument(
            "--model-impl",
            type=str,
            default=ServerArgs.model_impl,
            help="Which implementation of the model to use.\n\n"
            '* "auto" will try to use the SGLang implementation if it exists '
            "and fall back to the Transformers implementation if no SGLang "
            "implementation is available.\n"
            '* "sglang" will use the SGLang model implementation.\n'
            '* "transformers" will use the Transformers model '
            "implementation.\n",
        )

        # HTTP server
        parser.add_argument(
            "--host",
            type=str,
            default=ServerArgs.host,
            help="The host of the HTTP server.",
        )
        parser.add_argument(
            "--port",
            type=int,
            default=ServerArgs.port,
            help="The port of the HTTP server.",
        )
        parser.add_argument(
            "--skip-server-warmup",
            action="store_true",
            help="If set, skip warmup.",
        )
        parser.add_argument(
            "--warmups",
            type=str,
            required=False,
            help="Specify custom warmup functions (csv) to run before server starts eg. --warmups=warmup_name1,warmup_name2 "
            "will run the functions `warmup_name1` and `warmup_name2` specified in warmup.py before the server starts listening for requests",
        )
        parser.add_argument(
            "--nccl-port",
            type=int,
            default=ServerArgs.nccl_port,
            help="The port for NCCL distributed environment setup. Defaults to a random port.",
        )

        # Quantization and data type
        parser.add_argument(
            "--dtype",
            type=str,
            default=ServerArgs.dtype,
            choices=["auto", "half", "float16", "bfloat16", "float", "float32"],
            help="Data type for model weights and activations.\n\n"
            '* "auto" will use FP16 precision for FP32 and FP16 models, and '
            "BF16 precision for BF16 models.\n"
            '* "half" for FP16. Recommended for AWQ quantization.\n'
            '* "float16" is the same as "half".\n'
            '* "bfloat16" for a balance between precision and range.\n'
            '* "float" is shorthand for FP32 precision.\n'
            '* "float32" for FP32 precision.',
        )
        parser.add_argument(
            "--quantization",
            type=str,
            default=ServerArgs.quantization,
            choices=[
                "awq",
                "fp8",
                "gptq",
                "marlin",
                "gptq_marlin",
                "awq_marlin",
                "bitsandbytes",
                "gguf",
                "modelopt",
                "modelopt_fp4",
                "petit_nvfp4",
                "w8a8_int8",
                "w8a8_fp8",
                "moe_wna16",
                "qoq",
                "w4afp8",
            ],
            help="The quantization method.",
        )
        parser.add_argument(
            "--quantization-param-path",
            type=nullable_str,
            default=None,
            help="Path to the JSON file containing the KV cache "
            "scaling factors. This should generally be supplied, when "
            "KV cache dtype is FP8. Otherwise, KV cache scaling factors "
            "default to 1.0, which may cause accuracy issues. ",
        )
        parser.add_argument(
            "--kv-cache-dtype",
            type=str,
            default=ServerArgs.kv_cache_dtype,
            choices=["auto", "fp8_e5m2", "fp8_e4m3"],
            help='Data type for kv cache storage. "auto" will use model data type. "fp8_e5m2" and "fp8_e4m3" is supported for CUDA 11.8+.',
        )

        # Memory and scheduling
        parser.add_argument(
            "--mem-fraction-static",
            type=float,
            default=ServerArgs.mem_fraction_static,
            help="The fraction of the memory used for static allocation (model weights and KV cache memory pool). Use a smaller value if you see out-of-memory errors.",
        )
        parser.add_argument(
            "--max-running-requests",
            type=int,
            default=ServerArgs.max_running_requests,
            help="The maximum number of running requests.",
        )
        parser.add_argument(
            "--max-total-tokens",
            type=int,
            default=ServerArgs.max_total_tokens,
            help="The maximum number of tokens in the memory pool. If not specified, it will be automatically calculated based on the memory usage fraction. "
            "This option is typically used for development and debugging purposes.",
        )
        parser.add_argument(
            "--chunked-prefill-size",
            type=int,
            default=ServerArgs.chunked_prefill_size,
            help="The maximum number of tokens in a chunk for the chunked prefill. Setting this to -1 means disabling chunked prefill.",
        )
        parser.add_argument(
            "--max-prefill-tokens",
            type=int,
            default=ServerArgs.max_prefill_tokens,
            help="The maximum number of tokens in a prefill batch. The real bound will be the maximum of this value and the model's maximum context length.",
        )
        parser.add_argument(
            "--schedule-policy",
            type=str,
            default=ServerArgs.schedule_policy,
            choices=["lpm", "random", "fcfs", "dfs-weight"],
            help="The scheduling policy of the requests.",
        )
        parser.add_argument(
            "--schedule-conservativeness",
            type=float,
            default=ServerArgs.schedule_conservativeness,
            help="How conservative the schedule policy is. A larger value means more conservative scheduling. Use a larger value if you see requests being retracted frequently.",
        )
        parser.add_argument(
            "--cpu-offload-gb",
            type=int,
            default=ServerArgs.cpu_offload_gb,
            help="How many GBs of RAM to reserve for CPU offloading.",
        )
        parser.add_argument(
            "--page-size",
            type=int,
            default=ServerArgs.page_size,
            help="The number of tokens in a page.",
        )
        parser.add_argument(
            "--hybrid-kvcache-ratio",
            nargs="?",
            const=0.5,
            type=float,
            default=ServerArgs.hybrid_kvcache_ratio,
            help=(
                "Mix ratio in [0,1] between uniform and hybrid kv buffers "
                "(0.0 = pure uniform: swa_size / full_size = 1)"
                "(1.0 = pure hybrid: swa_size / full_size = local_attention_size / context_length)"
            ),
        )
        parser.add_argument(
            "--swa-full-tokens-ratio",
            type=float,
            default=ServerArgs.swa_full_tokens_ratio,
            help="The ratio of SWA layer KV tokens / full layer KV tokens, regardless of the number of swa:full layers. It should be between 0 and 1. "
            "E.g. 0.5 means if each swa layer has 50 tokens, then each full layer has 100 tokens.",
        )
        parser.add_argument(
            "--disable-hybrid-swa-memory",
            action="store_true",
            help="Disable the hybrid SWA memory.",
        )

        # Runtime options
        parser.add_argument(
            "--device",
            type=str,
            default=ServerArgs.device,
            help="The device to use ('cuda', 'xpu', 'hpu', 'npu', 'cpu'). Defaults to auto-detection if not specified.",
        )
        parser.add_argument(
            "--tensor-parallel-size",
            "--tp-size",
            type=int,
            default=ServerArgs.tp_size,
            help="The tensor parallelism size.",
        )
        parser.add_argument(
            "--pipeline-parallel-size",
            "--pp-size",
            type=int,
            default=ServerArgs.pp_size,
            help="The pipeline parallelism size.",
        )
        parser.add_argument(
            "--max-micro-batch-size",
            type=int,
            default=ServerArgs.max_micro_batch_size,
            help="The maximum micro batch size in pipeline parallelism.",
        )
        parser.add_argument(
            "--stream-interval",
            type=int,
            default=ServerArgs.stream_interval,
            help="The interval (or buffer size) for streaming in terms of the token length. A smaller value makes streaming smoother, while a larger value makes the throughput higher",
        )
        parser.add_argument(
            "--stream-output",
            action="store_true",
            help="Whether to output as a sequence of disjoint segments.",
        )
        parser.add_argument(
            "--random-seed",
            type=int,
            default=ServerArgs.random_seed,
            help="The random seed.",
        )
        parser.add_argument(
            "--constrained-json-whitespace-pattern",
            type=str,
            default=ServerArgs.constrained_json_whitespace_pattern,
            help="(outlines backend only) Regex pattern for syntactic whitespaces allowed in JSON constrained output. For example, to allow the model generate consecutive whitespaces, set the pattern to [\n\t ]*",
        )
        parser.add_argument(
            "--watchdog-timeout",
            type=float,
            default=ServerArgs.watchdog_timeout,
            help="Set watchdog timeout in seconds. If a forward batch takes longer than this, the server will crash to prevent hanging.",
        )
        parser.add_argument(
            "--dist-timeout",
            type=int,
            default=ServerArgs.dist_timeout,
            help="Set timeout for torch.distributed initialization.",
        )
        parser.add_argument(
            "--download-dir",
            type=str,
            default=ServerArgs.download_dir,
            help="Model download directory for huggingface.",
        )
        parser.add_argument(
            "--base-gpu-id",
            type=int,
            default=ServerArgs.base_gpu_id,
            help="The base GPU ID to start allocating GPUs from. Useful when running multiple instances on the same machine.",
        )
        parser.add_argument(
            "--gpu-id-step",
            type=int,
            default=ServerArgs.gpu_id_step,
            help="The delta between consecutive GPU IDs that are used. For example, setting it to 2 will use GPU 0,2,4,...",
        )
        parser.add_argument(
            "--sleep-on-idle",
            action="store_true",
            help="Reduce CPU usage when sglang is idle.",
        )

        # Logging
        parser.add_argument(
            "--log-level",
            type=str,
            default=ServerArgs.log_level,
            help="The logging level of all loggers.",
        )
        parser.add_argument(
            "--log-level-http",
            type=str,
            default=ServerArgs.log_level_http,
            help="The logging level of HTTP server. If not set, reuse --log-level by default.",
        )
        parser.add_argument(
            "--log-requests",
            action="store_true",
            help="Log metadata, inputs, outputs of all requests. The verbosity is decided by --log-requests-level",
        )
        parser.add_argument(
            "--log-requests-level",
            type=int,
            default=0,
            help="0: Log metadata (no sampling parameters). 1: Log metadata and sampling parameters. 2: Log metadata, sampling parameters and partial input/output. 3: Log every input/output.",
            choices=[0, 1, 2, 3],
        )
        parser.add_argument(
            "--crash-dump-folder",
            type=str,
            default=ServerArgs.crash_dump_folder,
            help="Folder path to dump requests from the last 5 min before a crash (if any). If not specified, crash dumping is disabled.",
        )
        parser.add_argument(
            "--show-time-cost",
            action="store_true",
            help="Show time cost of custom marks.",
        )
        parser.add_argument(
            "--enable-metrics",
            action="store_true",
            help="Enable log prometheus metrics.",
        )
        parser.add_argument(
            "--enable-metrics-for-all-schedulers",
            action="store_true",
            help="Enable --enable-metrics-for-all-schedulers when you want schedulers on all TP ranks (not just TP 0) "
            "to record request metrics separately. This is especially useful when dp_attention is enabled, as "
            "otherwise all metrics appear to come from TP 0.",
        )
        parser.add_argument(
            "--bucket-time-to-first-token",
            type=float,
            nargs="+",
            default=ServerArgs.bucket_time_to_first_token,
            help="The buckets of time to first token, specified as a list of floats.",
        )
        parser.add_argument(
            "--bucket-inter-token-latency",
            type=float,
            nargs="+",
            default=ServerArgs.bucket_inter_token_latency,
            help="The buckets of inter-token latency, specified as a list of floats.",
        )
        parser.add_argument(
            "--bucket-e2e-request-latency",
            type=float,
            nargs="+",
            default=ServerArgs.bucket_e2e_request_latency,
            help="The buckets of end-to-end request latency, specified as a list of floats.",
        )
        parser.add_argument(
            "--collect-tokens-histogram",
            action="store_true",
            default=ServerArgs.collect_tokens_histogram,
            help="Collect prompt/generation tokens histogram.",
        )
        parser.add_argument(
            "--decode-log-interval",
            type=int,
            default=ServerArgs.decode_log_interval,
            help="The log interval of decode batch.",
        )
        parser.add_argument(
            "--enable-request-time-stats-logging",
            action="store_true",
            default=ServerArgs.enable_request_time_stats_logging,
            help="Enable per request time stats logging",
        )
        parser.add_argument(
            "--kv-events-config",
            type=str,
            default=None,
            help="Config in json format for NVIDIA dynamo KV event publishing. Publishing will be enabled if this flag is used.",
        )

        # API related
        parser.add_argument(
            "--api-key",
            type=str,
            default=ServerArgs.api_key,
            help="Set API key of the server. It is also used in the OpenAI API compatible server.",
        )
        parser.add_argument(
            "--served-model-name",
            type=str,
            default=ServerArgs.served_model_name,
            help="Override the model name returned by the v1/models endpoint in OpenAI API server.",
        )
        parser.add_argument(
            "--chat-template",
            type=str,
            default=ServerArgs.chat_template,
            help="The buliltin chat template name or the path of the chat template file. This is only used for OpenAI-compatible API server.",
        )
        parser.add_argument(
            "--completion-template",
            type=str,
            default=ServerArgs.completion_template,
            help="The buliltin completion template name or the path of the completion template file. This is only used for OpenAI-compatible API server. only for code completion currently.",
        )
        parser.add_argument(
            "--file-storage-path",
            type=str,
            default=ServerArgs.file_storage_path,
            help="The path of the file storage in backend.",
        )
        parser.add_argument(
            "--enable-cache-report",
            action="store_true",
            help="Return number of cached tokens in usage.prompt_tokens_details for each openai request.",
        )
        parser.add_argument(
            "--reasoning-parser",
            type=str,
            choices=list(ReasoningParser.DetectorMap.keys()),
            default=ServerArgs.reasoning_parser,
            help=f"Specify the parser for reasoning models, supported parsers are: {list(ReasoningParser.DetectorMap.keys())}.",
        )
        parser.add_argument(
            "--tool-call-parser",
            type=str,
            choices=[
                "qwen25",
                "mistral",
                "llama3",
                "deepseekv3",
                "pythonic",
                "kimi_k2",
            ],
            default=ServerArgs.tool_call_parser,
            help="Specify the parser for handling tool-call interactions. Options include: 'qwen25', 'mistral', 'llama3', 'deepseekv3', 'pythonic', and 'kimi_k2'.",
        )

        # Data parallelism
        parser.add_argument(
            "--data-parallel-size",
            "--dp-size",
            type=int,
            default=ServerArgs.dp_size,
            help="The data parallelism size.",
        )
        parser.add_argument(
            "--load-balance-method",
            type=str,
            default=ServerArgs.load_balance_method,
            help="The load balancing strategy for data parallelism.",
            choices=[
                "round_robin",
                "shortest_queue",
            ],
        )

        # Multi-node distributed serving
        parser.add_argument(
            "--dist-init-addr",
            "--nccl-init-addr",  # For backward compatibility. This will be removed in the future.
            type=str,
            help="The host address for initializing distributed backend (e.g., `192.168.0.2:25000`).",
        )
        parser.add_argument(
            "--nnodes", type=int, default=ServerArgs.nnodes, help="The number of nodes."
        )
        parser.add_argument(
            "--node-rank", type=int, default=ServerArgs.node_rank, help="The node rank."
        )

        # Model override args
        parser.add_argument(
            "--json-model-override-args",
            type=str,
            help="A dictionary in JSON string format used to override default model configurations.",
            default=ServerArgs.json_model_override_args,
        )
        parser.add_argument(
            "--preferred-sampling-params",
            type=str,
            help="json-formatted sampling settings that will be returned in /get_model_info",
        )

        # LoRA
        parser.add_argument(
            "--enable-lora",
            default=ServerArgs.enable_lora,
            action="store_true",
            help="Enable LoRA support for the model. This argument is automatically set to True if `--lora-paths` is provided for backward compatibility.",
        )
        parser.add_argument(
            "--max-lora-rank",
            default=ServerArgs.max_lora_rank,
            type=int,
            help="The maximum rank of LoRA adapters. If not specified, it will be automatically inferred from the adapters provided in --lora-paths.",
        )
        parser.add_argument(
            "--lora-target-modules",
            type=str,
            choices=SUPPORTED_LORA_TARGET_MODULES + [LORA_TARGET_ALL_MODULES],
            nargs="*",
            default=None,
            help="The union set of all target modules where LoRA should be applied. If not specified, "
            "it will be automatically inferred from the adapters provided in --lora-paths. If 'all' is specified, "
            "all supported modules will be targeted.",
        )
        parser.add_argument(
            "--lora-paths",
            type=str,
            nargs="*",
            default=None,
            action=LoRAPathAction,
            help="The list of LoRA adapters. You can provide a list of either path in str or renamed path in the format {name}={path}.",
        )
        parser.add_argument(
            "--max-loras-per-batch",
            type=int,
            default=8,
            help="Maximum number of adapters for a running batch, include base-only request.",
        )
        parser.add_argument(
            "--lora-backend",
            type=str,
            default="triton",
            help="Choose the kernel backend for multi-LoRA serving.",
        )

        # Kernel backend
        parser.add_argument(
            "--attention-backend",
            type=str,
            choices=[
                "aiter",
                "cutlass_mla",
                "fa3",
                "flashinfer",
                "flashmla",
                "npumla",
                "intel_amx",
                "torch_native",
                "ascend",
                "triton",
            ],
            default=ServerArgs.attention_backend,
            help="Choose the kernels for attention layers.",
        )
        parser.add_argument(
            "--sampling-backend",
            type=str,
            choices=["flashinfer", "pytorch"],
            default=ServerArgs.sampling_backend,
            help="Choose the kernels for sampling layers.",
        )
        parser.add_argument(
            "--grammar-backend",
            type=str,
            choices=["xgrammar", "outlines", "llguidance", "none"],
            default=ServerArgs.grammar_backend,
            help="Choose the backend for grammar-guided decoding.",
        )

        # Speculative decoding
        parser.add_argument(
            "--speculative-algorithm",
            type=str,
            choices=["EAGLE", "EAGLE3", "NEXTN"],
            help="Speculative algorithm.",
        )
        parser.add_argument(
            "--speculative-draft-model-path",
            type=str,
            help="The path of the draft model weights. This can be a local folder or a Hugging Face repo ID.",
        )
        parser.add_argument(
            "--speculative-num-steps",
            type=int,
            help="The number of steps sampled from draft model in Speculative Decoding.",
            default=ServerArgs.speculative_num_steps,
        )
        parser.add_argument(
            "--speculative-eagle-topk",
            type=int,
            help="The number of tokens sampled from the draft model in eagle2 each step.",
            default=ServerArgs.speculative_eagle_topk,
        )
        parser.add_argument(
            "--speculative-num-draft-tokens",
            type=int,
            help="The number of tokens sampled from the draft model in Speculative Decoding.",
            default=ServerArgs.speculative_num_draft_tokens,
        )
        parser.add_argument(
            "--speculative-accept-threshold-single",
            type=float,
            help="Accept a draft token if its probability in the target model is greater than this threshold.",
            default=ServerArgs.speculative_accept_threshold_single,
        )
        parser.add_argument(
            "--speculative-accept-threshold-acc",
            type=float,
            help="The accept probability of a draft token is raised from its target probability p to min(1, p / threshold_acc).",
            default=ServerArgs.speculative_accept_threshold_acc,
        )
        parser.add_argument(
            "--speculative-token-map",
            type=str,
            help="The path of the draft model's small vocab table.",
            default=ServerArgs.speculative_token_map,
        )
        parser.add_argument(
            "--mm-attention-backend",
            type=str,
            choices=["sdpa", "fa3", "triton_attn"],
            default=ServerArgs.mm_attention_backend,
            help="Set multimodal attention backend.",
        )

        # Expert parallelism
        parser.add_argument(
            "--expert-parallel-size",
            "--ep-size",
            type=int,
            default=ServerArgs.ep_size,
            help="The expert parallelism size.",
        )
        parser.add_argument(
            "--enable-ep-moe",
            action="store_true",
            help="Enabling expert parallelism for moe. The ep size is equal to the tp size.",
        )
        parser.add_argument(
            "--enable-flashinfer-moe",
            action="store_true",
            help="Enable FlashInfer CUTLASS MoE backend for modelopt_fp4 quant on Blackwell. Supports MoE-EP with --enable-ep-moe",
        )
        parser.add_argument(
            "--enable-flashinfer-allreduce-fusion",
            action="store_true",
            help="Enable FlashInfer allreduce fusion for Add_RMSNorm.",
        )
        parser.add_argument(
            "--enable-deepep-moe",
            action="store_true",
            help="Enabling DeepEP MoE implementation for EP MoE.",
        )
        parser.add_argument(
            "--deepep-mode",
            type=str,
            choices=["normal", "low_latency", "auto"],
            default="auto",
            help="Select the mode when enable DeepEP MoE, could be `normal`, `low_latency` or `auto`. Default is `auto`, which means `low_latency` for decode batch and `normal` for prefill batch.",
        )
        parser.add_argument(
            "--ep-num-redundant-experts",
            type=int,
            default=ServerArgs.ep_num_redundant_experts,
            help="Allocate this number of redundant experts in expert parallel.",
        )
        parser.add_argument(
            "--ep-dispatch-algorithm",
            type=str,
            default=ServerArgs.ep_dispatch_algorithm,
            help="The algorithm to choose ranks for redundant experts in expert parallel.",
        )
        parser.add_argument(
            "--init-expert-location",
            type=str,
            default=ServerArgs.init_expert_location,
            help="Initial location of EP experts.",
        )
        parser.add_argument(
            "--enable-eplb",
            action="store_true",
            help="Enable EPLB algorithm",
        )
        parser.add_argument(
            "--eplb-algorithm",
            type=str,
            default=ServerArgs.eplb_algorithm,
            help="Chosen EPLB algorithm",
        )
        parser.add_argument(
            "--eplb-rebalance-num-iterations",
            type=int,
            default=ServerArgs.eplb_rebalance_num_iterations,
            help="Number of iterations to automatically trigger a EPLB re-balance.",
        )
        parser.add_argument(
            "--eplb-rebalance-layers-per-chunk",
            type=int,
            default=ServerArgs.eplb_rebalance_layers_per_chunk,
            help="Number of layers to rebalance per forward pass.",
        )
        parser.add_argument(
            "--expert-distribution-recorder-mode",
            type=str,
            default=ServerArgs.expert_distribution_recorder_mode,
            help="Mode of expert distribution recorder.",
        )
        parser.add_argument(
            "--expert-distribution-recorder-buffer-size",
            type=int,
            default=ServerArgs.expert_distribution_recorder_buffer_size,
            help="Circular buffer size of expert distribution recorder. Set to -1 to denote infinite buffer.",
        )
        parser.add_argument(
            "--enable-expert-distribution-metrics",
            action="store_true",
            help="Enable logging metrics for expert balancedness",
        )
        parser.add_argument(
            "--deepep-config",
            type=str,
            default=ServerArgs.deepep_config,
            help="Tuned DeepEP config suitable for your own cluster. It can be either a string with JSON content or a file path.",
        )
        parser.add_argument(
            "--moe-dense-tp-size",
            type=int,
            default=ServerArgs.moe_dense_tp_size,
            help="TP size for MoE dense MLP layers. This flag is useful when, with large TP size, there are errors caused by weights in MLP layers having dimension smaller than the min dimension GEMM supports.",
        )

        # Hierarchical cache
        parser.add_argument(
            "--enable-hierarchical-cache",
            action="store_true",
            help="Enable hierarchical cache",
        )
        parser.add_argument(
            "--hicache-ratio",
            type=float,
            default=ServerArgs.hicache_ratio,
            help="The ratio of the size of host KV cache memory pool to the size of device pool.",
        )
        parser.add_argument(
            "--hicache-size",
            type=int,
            default=ServerArgs.hicache_size,
            help="The size of host KV cache memory pool in gigabytes, which will override the hicache_ratio if set.",
        )
        parser.add_argument(
            "--hicache-write-policy",
            type=str,
            choices=["write_back", "write_through", "write_through_selective"],
            default=ServerArgs.hicache_write_policy,
            help="The write policy of hierarchical cache.",
        )
        parser.add_argument(
            "--hicache-io-backend",
            type=str,
            choices=["direct", "kernel"],
            default=ServerArgs.hicache_io_backend,
            help="The IO backend for KV cache transfer between CPU and GPU",
        )
        parser.add_argument(
            "--hicache-storage-backend",
            type=str,
            choices=["file"],  # todo, mooncake
            default=ServerArgs.hicache_storage_backend,
            help="The storage backend for hierarchical KV cache.",
        )

        # Double Sparsity
        parser.add_argument(
            "--enable-double-sparsity",
            action="store_true",
            help="Enable double sparsity attention",
        )
        parser.add_argument(
            "--ds-channel-config-path",
            type=str,
            default=ServerArgs.ds_channel_config_path,
            help="The path of the double sparsity channel config",
        )
        parser.add_argument(
            "--ds-heavy-channel-num",
            type=int,
            default=ServerArgs.ds_heavy_channel_num,
            help="The number of heavy channels in double sparsity attention",
        )
        parser.add_argument(
            "--ds-heavy-token-num",
            type=int,
            default=ServerArgs.ds_heavy_token_num,
            help="The number of heavy tokens in double sparsity attention",
        )
        parser.add_argument(
            "--ds-heavy-channel-type",
            type=str,
            default=ServerArgs.ds_heavy_channel_type,
            help="The type of heavy channels in double sparsity attention",
        )
        parser.add_argument(
            "--ds-sparse-decode-threshold",
            type=int,
            default=ServerArgs.ds_sparse_decode_threshold,
            help="The type of heavy channels in double sparsity attention",
        )

        # Optimization/debug options
        parser.add_argument(
            "--disable-radix-cache",
            action="store_true",
            help="Disable RadixAttention for prefix caching.",
        )
        parser.add_argument(
            "--cuda-graph-max-bs",
            type=int,
            default=ServerArgs.cuda_graph_max_bs,
            help="Set the maximum batch size for cuda graph. It will extend the cuda graph capture batch size to this value.",
        )
        parser.add_argument(
            "--cuda-graph-bs",
            type=int,
            nargs="+",
            help="Set the list of batch sizes for cuda graph.",
        )
        parser.add_argument(
            "--disable-cuda-graph",
            action="store_true",
            help="Disable cuda graph.",
        )
        parser.add_argument(
            "--disable-cuda-graph-padding",
            action="store_true",
            help="Disable cuda graph when padding is needed. Still uses cuda graph when padding is not needed.",
        )
        parser.add_argument(
            "--enable-profile-cuda-graph",
            action="store_true",
            help="Enable profiling of cuda graph capture.",
        )
        parser.add_argument(
            "--enable-nccl-nvls",
            action="store_true",
            help="Enable NCCL NVLS for prefill heavy requests when available.",
        )
        parser.add_argument(
            "--enable-tokenizer-batch-encode",
            action="store_true",
            help="Enable batch tokenization for improved performance when processing multiple text inputs. Do not use with image inputs, pre-tokenized input_ids, or input_embeds.",
        )
        parser.add_argument(
            "--disable-outlines-disk-cache",
            action="store_true",
            help="Disable disk cache of outlines to avoid possible crashes related to file system or high concurrency.",
        )
        parser.add_argument(
            "--disable-custom-all-reduce",
            action="store_true",
            help="Disable the custom all-reduce kernel and fall back to NCCL.",
        )
        parser.add_argument(
            "--enable-mscclpp",
            action="store_true",
            help="Enable using mscclpp for small messages for all-reduce kernel and fall back to NCCL.",
        )
        parser.add_argument(
            "--disable-overlap-schedule",
            action="store_true",
            help="Disable the overlap scheduler, which overlaps the CPU scheduler with GPU model worker.",
        )
        parser.add_argument(
            "--disable-overlap-cg-plan",
            action="store_true",
            help="Disable the overlap optimization for cudagraph preparation in eagle verify.",
        )
        parser.add_argument(
            "--enable-mixed-chunk",
            action="store_true",
            help="Enabling mixing prefill and decode in a batch when using chunked prefill.",
        )
        parser.add_argument(
            "--enable-dp-attention",
            action="store_true",
            help="Enabling data parallelism for attention and tensor parallelism for FFN. The dp size should be equal to the tp size. Currently DeepSeek-V2 and Qwen 2/3 MoE models are supported.",
        )
        parser.add_argument(
            "--enable-dp-lm-head",
            action="store_true",
            help="Enable vocabulary parallel across the attention TP group to avoid all-gather across DP groups, optimizing performance under DP attention.",
        )
        parser.add_argument(
            "--enable-two-batch-overlap",
            action="store_true",
            help="Enabling two micro batches to overlap.",
        )
        parser.add_argument(
            "--enable-torch-compile",
            action="store_true",
            help="Optimize the model with torch.compile. Experimental feature.",
        )
        parser.add_argument(
            "--torch-compile-max-bs",
            type=int,
            default=ServerArgs.torch_compile_max_bs,
            help="Set the maximum batch size when using torch compile.",
        )
        parser.add_argument(
            "--torchao-config",
            type=str,
            default=ServerArgs.torchao_config,
            help="Optimize the model with torchao. Experimental feature. Current choices are: int8dq, int8wo, int4wo-<group_size>, fp8wo, fp8dq-per_tensor, fp8dq-per_row",
        )
        parser.add_argument(
            "--enable-nan-detection",
            action="store_true",
            help="Enable the NaN detection for debugging purposes.",
        )
        parser.add_argument(
            "--enable-p2p-check",
            action="store_true",
            help="Enable P2P check for GPU access, otherwise the p2p access is allowed by default.",
        )
        parser.add_argument(
            "--triton-attention-reduce-in-fp32",
            action="store_true",
            help="Cast the intermediate attention results to fp32 to avoid possible crashes related to fp16."
            "This only affects Triton attention kernels.",
        )
        parser.add_argument(
            "--triton-attention-num-kv-splits",
            type=int,
            default=ServerArgs.triton_attention_num_kv_splits,
            help="The number of KV splits in flash decoding Triton kernel. Larger value is better in longer context scenarios. The default value is 8.",
        )
        parser.add_argument(
            "--num-continuous-decode-steps",
            type=int,
            default=ServerArgs.num_continuous_decode_steps,
            help="Run multiple continuous decoding steps to reduce scheduling overhead. "
            "This can potentially increase throughput but may also increase time-to-first-token latency. "
            "The default value is 1, meaning only run one decoding step at a time.",
        )
        parser.add_argument(
            "--delete-ckpt-after-loading",
            action="store_true",
            help="Delete the model checkpoint after loading the model.",
        )
        parser.add_argument(
            "--enable-memory-saver",
            action="store_true",
            help="Allow saving memory using release_memory_occupation and resume_memory_occupation",
        )
        parser.add_argument(
            "--allow-auto-truncate",
            action="store_true",
            help="Allow automatically truncating requests that exceed the maximum input length instead of returning an error.",
        )
        parser.add_argument(
            "--enable-custom-logit-processor",
            action="store_true",
            help="Enable users to pass custom logit processors to the server (disabled by default for security)",
        )
        parser.add_argument(
            "--flashinfer-mla-disable-ragged",
            action="store_true",
            help="Not using ragged prefill wrapper when running flashinfer mla",
        )
        parser.add_argument(
            "--disable-shared-experts-fusion",
            action="store_true",
            help="Disable shared experts fusion optimization for deepseek v3/r1.",
        )
        parser.add_argument(
            "--disable-chunked-prefix-cache",
            action="store_true",
            help="Disable chunked prefix cache feature for deepseek, which should save overhead for short sequences.",
        )
        parser.add_argument(
            "--disable-fast-image-processor",
            action="store_true",
            help="Adopt base image processor instead of fast image processor.",
        )
        parser.add_argument(
            "--enable-return-hidden-states",
            action="store_true",
            help="Enable returning hidden states with responses.",
        )
        parser.add_argument(
            "--enable-triton-kernel-moe",
            action="store_true",
            help="Use triton moe grouped gemm kernel.",
        )

        # Debug tensor dumps
        parser.add_argument(
            "--debug-tensor-dump-output-folder",
            type=str,
            default=ServerArgs.debug_tensor_dump_output_folder,
            help="The output folder for dumping tensors.",
        )
        parser.add_argument(
            "--debug-tensor-dump-input-file",
            type=str,
            default=ServerArgs.debug_tensor_dump_input_file,
            help="The input filename for dumping tensors",
        )
        parser.add_argument(
            "--debug-tensor-dump-inject",
            type=str,
            default=ServerArgs.debug_tensor_dump_inject,
            help="Inject the outputs from jax as the input of every layer.",
        )
        parser.add_argument(
            "--debug-tensor-dump-prefill-only",
            action="store_true",
            help="Only dump the tensors for prefill requests (i.e. batch size > 1).",
        )

        # PD disaggregation
        parser.add_argument(
            "--disaggregation-mode",
            type=str,
            default="null",
            choices=["null", "prefill", "decode"],
            help='Only used for PD disaggregation. "prefill" for prefill-only server, and "decode" for decode-only server. If not specified, it is not PD disaggregated',
        )
        parser.add_argument(
            "--disaggregation-transfer-backend",
            type=str,
            default=ServerArgs.disaggregation_transfer_backend,
            choices=["mooncake", "nixl", "ascend"],
            help="The backend for disaggregation transfer. Default is mooncake.",
        )
        parser.add_argument(
            "--disaggregation-bootstrap-port",
            type=int,
            default=ServerArgs.disaggregation_bootstrap_port,
            help="Bootstrap server port on the prefill server. Default is 8998.",
        )
        parser.add_argument(
            "--disaggregation-decode-tp",
            type=int,
            default=ServerArgs.disaggregation_decode_tp,
            help="Decode tp size. If not set, it matches the tp size of the current engine. This is only set on the prefill server.",
        )
        parser.add_argument(
            "--disaggregation-decode-dp",
            type=int,
            default=ServerArgs.disaggregation_decode_dp,
            help="Decode dp size. If not set, it matches the dp size of the current engine. This is only set on the prefill server.",
        )
        parser.add_argument(
            "--disaggregation-prefill-pp",
            type=int,
            default=ServerArgs.disaggregation_prefill_pp,
            help="Prefill pp size. If not set, it is default to 1. This is only set on the decode server.",
        )
        parser.add_argument(
            "--disaggregation-ib-device",
            type=str,
            default=ServerArgs.disaggregation_ib_device,
            help="The InfiniBand devices for disaggregation transfer, accepts single device (e.g., --disaggregation-ib-device mlx5_0) "
            "or multiple comma-separated devices (e.g., --disaggregation-ib-device mlx5_0,mlx5_1). "
            "Default is None, which triggers automatic device detection when mooncake backend is enabled.",
        )
        parser.add_argument(
            "--num-reserved-decode-tokens",
            type=int,
            default=ServerArgs.num_reserved_decode_tokens,
            help="Number of decode tokens that will have memory reserved when adding new request to the running batch.",
        )
        parser.add_argument(
            "--pdlb-url",
            type=str,
            default=None,
            help="The URL of the PD disaggregation load balancer. If set, the prefill/decode server will register with the load balancer.",
        )

        # Custom weight loader
        parser.add_argument(
            "--custom-weight-loader",
            type=str,
            nargs="*",
            default=None,
            help="The custom dataloader which used to update the model. Should be set with a valid import path, such as my_package.weight_load_func",
        )
        parser.add_argument(
            "--enable-pdmux",
            action="store_true",
            help="Enable PD-Multiplexing, PD running on greenctx stream.",
        )

        # For PD-Multiplexing
        parser.add_argument(
            "--sm-group-num",
            type=int,
            default=ServerArgs.sm_group_num,
            help="Number of sm partition groups.",
        )
        parser.add_argument(
            "--weight-loader-disable-mmap",
            action="store_true",
            help="Disable mmap while loading weight using safetensors.",
        )

    @classmethod
    def from_cli_args(cls, args: argparse.Namespace):
        args.tp_size = args.tensor_parallel_size
        args.pp_size = args.pipeline_parallel_size
        args.dp_size = args.data_parallel_size
        args.ep_size = args.expert_parallel_size
        attrs = [attr.name for attr in dataclasses.fields(cls)]
        return cls(**{attr: getattr(args, attr) for attr in attrs})

    def url(self):
        if is_valid_ipv6_address(self.host):
            return f"http://[{self.host}]:{self.port}"
        else:
            return f"http://{self.host}:{self.port}"

    def get_hf_config(self):
        kwargs = {}
        hf_config = get_config(
            self.model_path,
            trust_remote_code=self.trust_remote_code,
            revision=self.revision,
            model_override_args=json.loads(self.json_model_override_args),
            **kwargs,
        )
        return hf_config

    def check_server_args(self):
        assert (
            self.tp_size * self.pp_size
        ) % self.nnodes == 0, "tp_size must be divisible by number of nodes"

        # FIXME pp constraints
        if self.pp_size > 1:
            assert (
                self.disable_overlap_schedule
                and self.speculative_algorithm is None
                and not self.enable_mixed_chunk
            ), "Pipeline parallelism is not compatible with overlap schedule, speculative decoding, mixed chunked prefill."

        assert not (
            self.dp_size > 1 and self.nnodes != 1 and not self.enable_dp_attention
        ), "multi-node data parallel is not supported unless dp attention!"
        assert (
            self.max_loras_per_batch > 0
            # FIXME
            and (self.lora_paths is None or self.disable_radix_cache)
        ), "compatibility of lora and radix attention is in progress"
        assert self.base_gpu_id >= 0, "base_gpu_id must be non-negative"
        assert self.gpu_id_step >= 1, "gpu_id_step must be positive"

        assert self.moe_dense_tp_size in {
            1,
            None,
        }, "moe_dense_tp_size only support 1 and None currently"

        self.check_lora_server_args()

    def check_lora_server_args(self):
        # Enable LoRA if any LoRA paths are provided for backward compatibility.
        if self.lora_paths:
            if self.enable_lora is None:
                self.enable_lora = True
                logger.info(
                    "--enable-lora is set to True because --lora-paths is provided."
                )
            elif self.enable_lora is False:
                logger.warning(
                    "--enable-lora is set to False, any provided lora_paths will be ignored."
                )

        if self.enable_lora:
            # Normalize lora_paths to a dictionary if it is a list.
            if isinstance(self.lora_paths, list):
                lora_paths = self.lora_paths
                self.lora_paths = {}
                for lora_path in lora_paths:
                    if "=" in lora_path:
                        name, path = lora_path.split("=", 1)
                        self.lora_paths[name] = path
                    else:
                        self.lora_paths[lora_path] = lora_path

            # Expand target modules
            if self.lora_target_modules:
                self.lora_target_modules = set(self.lora_target_modules)
                if "all" in self.lora_target_modules:
                    assert (
                        len(self.lora_target_modules) == 1
                    ), "If 'all' is specified in --lora-target-modules, it should be the only module specified."
                    self.lora_target_modules = set(SUPPORTED_LORA_TARGET_MODULES)

            # Ensure sufficient information is provided for LoRA initialization.
            assert self.lora_paths or (
                self.max_lora_rank and self.lora_target_modules
            ), "When no initial --lora-paths is provided, you need to specify both --max-lora-rank and --lora-target-modules for LoRA initialization."

    def validate_disagg_tp_size(self, prefill_tp: int, decode_tp: int):
        larger_tp = max(decode_tp, prefill_tp)
        smaller_tp = min(decode_tp, prefill_tp)
        assert larger_tp % smaller_tp == 0, (
            "Different tp size is supported only when one tp is multiple of the other. "
            f"decode_tp={decode_tp}, prefill_tp={prefill_tp}"
        )

    def adjust_mem_fraction_for_vlm(self, model_config):
        vision_config = getattr(model_config.hf_config, "vision_config", None)
        if vision_config is None:
            return

        # roughly reduce the mem_fraction_static base on params of Vit
        original_server_arg_mem_fraction = self.mem_fraction_static
        # a base mem_fraction_static factor for regular Vit
        base_mem_fraction_reduction_ratio = 0.95

        vit_num_layers = getattr(vision_config, "num_hidden_layers", 24)
        vit_hidden_size = getattr(vision_config, "hidden_size", 1024)

        # baseline ViT params (ViT-L/14)
        baseline_vit_layers = 24
        baseline_vit_hidden_size = 1024

        # weight params count
        current_complexity_score = vit_num_layers * (vit_hidden_size**2)
        baseline_complexity_score = baseline_vit_layers * (baseline_vit_hidden_size**2)
        complexity_ratio = (
            current_complexity_score / baseline_complexity_score
            if baseline_complexity_score > 0
            else 1.0
        )

        # every time the complexity grows 100%, adjust final factor for 10%
        sensitivity_scale = 0.1
        dynamic_adjustment_factor = 1.0 - sensitivity_scale * (complexity_ratio - 1.0)
        dynamic_adjustment_factor = max(0.8, min(1.05, dynamic_adjustment_factor))

        final_overall_factor = (
            base_mem_fraction_reduction_ratio * dynamic_adjustment_factor
        )
        self.mem_fraction_static = (
            original_server_arg_mem_fraction * final_overall_factor
        )
        logger.warning(
            f"Multimodal model: Dynamically adjusted --mem-fraction-static "
            f"from: {original_server_arg_mem_fraction:.3f} to: {self.mem_fraction_static:.3f}."
        )


def prepare_server_args(argv: List[str]) -> ServerArgs:
    """
    Prepare the server arguments from the command line arguments.

    Args:
        args: The command line arguments. Typically, it should be `sys.argv[1:]`
            to ensure compatibility with `parse_args` when no arguments are passed.

    Returns:
        The server arguments.
    """
    parser = argparse.ArgumentParser()
    ServerArgs.add_cli_args(parser)
    raw_args = parser.parse_args(argv)
    server_args = ServerArgs.from_cli_args(raw_args)
    return server_args


ZMQ_TCP_PORT_DELTA = 233


@dataclasses.dataclass
class PortArgs:
    # The ipc filename for tokenizer to receive inputs from detokenizer (zmq)
    tokenizer_ipc_name: str
    # The ipc filename for scheduler (rank 0) to receive inputs from tokenizer (zmq)
    scheduler_input_ipc_name: str
    # The ipc filename for detokenizer to receive inputs from scheduler (zmq)
    detokenizer_ipc_name: str

    # The port for nccl initialization (torch.dist)
    nccl_port: int

    # The ipc filename for rpc call between Engine and Scheduler
    rpc_ipc_name: str

    # The ipc filename for Scheduler to send metrics
    metrics_ipc_name: str

    @staticmethod
    def init_new(server_args, dp_rank: Optional[int] = None) -> "PortArgs":
        if server_args.nccl_port is None:
            nccl_port = server_args.port + random.randint(100, 1000)
            while True:
                if is_port_available(nccl_port):
                    break
                if nccl_port < 60000:
                    nccl_port += 42
                else:
                    nccl_port -= 43
        else:
            nccl_port = server_args.nccl_port

        if not server_args.enable_dp_attention:
            # Normal case, use IPC within a single node
            return PortArgs(
                tokenizer_ipc_name=f"ipc://{tempfile.NamedTemporaryFile(delete=False).name}",
                scheduler_input_ipc_name=f"ipc://{tempfile.NamedTemporaryFile(delete=False).name}",
                detokenizer_ipc_name=f"ipc://{tempfile.NamedTemporaryFile(delete=False).name}",
                nccl_port=nccl_port,
                rpc_ipc_name=f"ipc://{tempfile.NamedTemporaryFile(delete=False).name}",
                metrics_ipc_name=f"ipc://{tempfile.NamedTemporaryFile(delete=False).name}",
            )
        else:
            # DP attention. Use TCP + port to handle both single-node and multi-node.
            if server_args.nnodes == 1 and server_args.dist_init_addr is None:
                dist_init_addr = ("127.0.0.1", server_args.port + ZMQ_TCP_PORT_DELTA)
            elif server_args.dist_init_addr.startswith("["):  # ipv6 address
                port_num, host = configure_ipv6(server_args.dist_init_addr)
                dist_init_addr = (host, str(port_num))
            else:
                dist_init_addr = server_args.dist_init_addr.split(":")

            assert (
                len(dist_init_addr) == 2
            ), "please provide --dist-init-addr as host:port of head node"

            dist_init_host, dist_init_port = dist_init_addr
            port_base = int(dist_init_port) + 1
            if dp_rank is None:
                # TokenizerManager to DataParallelController
                scheduler_input_port = port_base + 4
            else:
                scheduler_input_port = port_base + 4 + 1 + dp_rank

            return PortArgs(
                tokenizer_ipc_name=f"tcp://{dist_init_host}:{port_base}",
                scheduler_input_ipc_name=f"tcp://{dist_init_host}:{scheduler_input_port}",
                detokenizer_ipc_name=f"tcp://{dist_init_host}:{port_base + 1}",
                nccl_port=nccl_port,
                rpc_ipc_name=f"tcp://{dist_init_host}:{port_base + 2}",
                metrics_ipc_name=f"tcp://{dist_init_host}:{port_base + 3}",
            )


class LoRAPathAction(argparse.Action):
    def __call__(self, parser, namespace, values, option_string=None):
        setattr(namespace, self.dest, {})
        for lora_path in values:
            if "=" in lora_path:
                name, path = lora_path.split("=", 1)
                getattr(namespace, self.dest)[name] = path
            else:
                getattr(namespace, self.dest)[lora_path] = lora_path


class DeprecatedAction(argparse.Action):
    def __init__(self, option_strings, dest, nargs=0, **kwargs):
        super(DeprecatedAction, self).__init__(
            option_strings, dest, nargs=nargs, **kwargs
        )

    def __call__(self, parser, namespace, values, option_string=None):
        raise ValueError(self.help)


def auto_choose_speculative_params(self: ServerArgs):
    """
    Automatically choose the parameters for speculative decoding.

    You can tune them on your own models and prompts with scripts/playground/bench_speculative.py
    """
    hf_config = self.get_hf_config()
    arch = hf_config.architectures[0]

    if arch in ["LlamaForCausalLM"]:
        # The default value for llama
        return (5, 4, 8)
    elif arch in ["DeepseekV3ForCausalLM", "DeepseekV2ForCausalLM"]:
        # The default value for deepseek
        return (3, 1, 4)
    elif arch in ["Grok1ForCausalLM", "Grok1VForCausalLM"]:
        return (5, 4, 8)
    else:
        # The default value for all other models
        return (5, 4, 8)<|MERGE_RESOLUTION|>--- conflicted
+++ resolved
@@ -370,26 +370,6 @@
                 else:
                     self.cuda_graph_max_bs = 80
 
-<<<<<<< HEAD
-        assert self.moe_dense_tp_size in {
-            1,
-            None,
-        }, "moe_dense_tp_size only support 1 and None currently"
-
-        if self.attention_backend == "flashmla":
-            logger.warning(
-                "FlashMLA only supports a page_size of 64, change page_size to 64."
-            )
-            self.page_size = 64
-
-        if self.attention_backend in ["cutlass_mla", "npumla"]:
-            logger.warning(
-                "Cutlass MLA and NpuMLA only support a page_size of 128, change page_size to 128."
-            )
-            self.page_size = 128
-
-=======
->>>>>>> 3f5db0f7
         # Set kernel backends for hpu device
         if self.device == "hpu":
             self.attention_backend = "torch_native"
