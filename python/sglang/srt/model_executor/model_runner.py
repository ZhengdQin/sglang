--- conflicted
+++ resolved
@@ -322,10 +322,6 @@
         elif self.device == "npu":
             self.init_npu_graphs()
         else:
-<<<<<<< HEAD
-            self.device_graph_runner = None
-            self.cuda_graph_mem_usage = 0
-=======
             self.cuda_graph_runner = None
             self.cuda_graph_mem_usage = 0
             self.init_attention_backend()
@@ -337,7 +333,6 @@
                     backend=get_compiler_backend(),
                     fullgraph=True,
                 )
->>>>>>> 3f5db0f7
 
         # auxiliary hidden capture mode. TODO: expose this to server args?
         if self.spec_algorithm.is_eagle3() and not self.is_draft_worker:
