--- conflicted
+++ resolved
@@ -301,14 +301,10 @@
             (self.max_bs,), self.seq_len_fill_value, dtype=torch.int32
         )
 
-<<<<<<< HEAD
-        if self.model_runner.server_args.lora_paths is not None:
-=======
         if self.enable_torch_compile:
             set_torch_compile_config()
 
         if self.model_runner.server_args.enable_lora:
->>>>>>> 3f5db0f7
             self.model_runner.lora_manager.init_cuda_graph_batch_info(self.max_bs)
 
         # Graph inputs
@@ -403,30 +399,6 @@
                     dtype=torch.int32,
                     device=input_ids.device,
                 )
-<<<<<<< HEAD
-            )
-            global_num_tokens = self.global_num_tokens_gpu
-            gathered_buffer = self.gathered_buffer[:num_tokens]
-        elif self.require_attn_tp_gather:
-            self.global_num_tokens_gpu.copy_(
-                torch.tensor(
-                    [num_tokens],
-                    dtype=torch.int32,
-                    device=input_ids.device,
-                )
-            )
-            global_num_tokens = self.global_num_tokens_gpu
-            gathered_buffer = self.gathered_buffer[:num_tokens]
-        else:
-            global_num_tokens = None
-            gathered_buffer = None
-
-        spec_info = self.get_spec_info(num_tokens)
-        if self.capture_hidden_mode != CaptureHiddenMode.FULL:
-            self.capture_hidden_mode = (
-                spec_info.capture_hidden_mode if spec_info else CaptureHiddenMode.NULL
-=======
->>>>>>> 3f5db0f7
             )
             global_num_tokens = self.global_num_tokens_gpu
             gathered_buffer = self.gathered_buffer[:num_tokens]
@@ -533,93 +505,6 @@
         super().__init__(model_runner=model_runner)
         self.warm_up()
 
-<<<<<<< HEAD
-        if self.model_runner.server_args.lora_paths is not None:
-            # Currently, if the lora_path in `lora_paths` is None, the lora backend will use a
-            # different logic to handle lora, so we need to set `lora_paths` to a list of non-None
-            # values if lora is enabled.
-            lora_paths = [next(iter(self.model_runner.server_args.lora_paths))] * bs
-        else:
-            lora_paths = None
-
-        forward_batch = ForwardBatch(
-            forward_mode=self.capture_forward_mode,
-            batch_size=bs,
-            input_ids=input_ids,
-            req_pool_indices=req_pool_indices,
-            seq_lens=seq_lens,
-            req_to_token_pool=self.model_runner.req_to_token_pool,
-            token_to_kv_pool=self.model_runner.token_to_kv_pool,
-            attn_backend=self.model_runner.attn_backend,
-            out_cache_loc=out_cache_loc,
-            seq_lens_sum=seq_lens.sum().item(),
-            encoder_lens=encoder_lens,
-            return_logprob=False,
-            positions=positions,
-            global_num_tokens_gpu=global_num_tokens,
-            gathered_buffer=gathered_buffer,
-            mrope_positions=mrope_positions,
-            spec_algorithm=self.model_runner.spec_algorithm,
-            spec_info=spec_info,
-            capture_hidden_mode=self.capture_hidden_mode,
-            num_token_non_padded=self.num_token_non_padded,
-            global_forward_mode=self.capture_forward_mode,
-            lora_paths=lora_paths,
-        )
-        return forward_batch
-
-    @abstractmethod
-    def warm_up(self):
-        raise NotImplementedError
-
-    @abstractmethod
-    def can_run_graph(self, forward_batch: ForwardBatch):
-        raise NotImplementedError
-
-    @contextmanager
-    def get_runner_context(
-        self, forward_batch: "ForwardBatch"
-    ) -> ContextManager[
-        Callable[..., Union["LogitsProcessorOutput", "PPProxyTensors"]]
-    ]:
-        raise NotImplementedError()
-
-    def get_spec_info(self, num_tokens: int):
-        spec_info = None
-        if self.model_runner.spec_algorithm.is_eagle():
-            from sglang.srt.speculative.eagle_utils import EagleVerifyInput
-
-            if self.model_runner.is_draft_worker:
-                raise RuntimeError("This should not happen.")
-            else:
-                spec_info = EagleVerifyInput(
-                    draft_token=None,
-                    custom_mask=self.custom_mask,
-                    positions=None,
-                    retrive_index=None,
-                    retrive_next_token=None,
-                    retrive_next_sibling=None,
-                    retrive_cum_len=None,
-                    spec_steps=self.model_runner.server_args.speculative_num_steps,
-                    topk=self.model_runner.server_args.speculative_eagle_topk,
-                    draft_token_num=self.model_runner.server_args.speculative_num_draft_tokens,
-                    capture_hidden_mode=CaptureHiddenMode.FULL,
-                    seq_lens_sum=None,
-                    seq_lens_cpu=None,
-                )
-
-        return spec_info
-
-
-class CudaGraphRunner(DeviceRunnerBase):
-    """A CudaGraphRunner runs the forward pass of a model with cuda graph and torch.compile."""
-
-    def __init__(self, model_runner: ModelRunner):
-        super().__init__(model_runner=model_runner)
-        self.warm_up()
-
-=======
->>>>>>> 3f5db0f7
     def warm_up(self):
         if self.enable_torch_compile:
             set_torch_compile_config()
