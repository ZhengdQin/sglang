--- conflicted
+++ resolved
@@ -647,10 +647,7 @@
 
 cmo_stream = None
 indexer_stream = None
-<<<<<<< HEAD
-=======
 indexer_weight_stream = None
->>>>>>> 2e0fdee9
 
 
 def get_cmo_stream(device="cuda"):
